"""

    Greynir: Natural language processing for Icelandic

    Copyright (C) 2022 Miðeind ehf.

       This program is free software: you can redistribute it and/or modify
       it under the terms of the GNU General Public License as published by
       the Free Software Foundation, either version 3 of the License, or
       (at your option) any later version.
       This program is distributed in the hope that it will be useful,
       but WITHOUT ANY WARRANTY; without even the implied warranty of
       MERCHANTABILITY or FITNESS FOR A PARTICULAR PURPOSE.  See the
       GNU General Public License for more details.

    You should have received a copy of the GNU General Public License
    along with this program.  If not, see http://www.gnu.org/licenses/.


    API routes
    Note: All routes ending with .api are configured not to be cached by nginx

"""

from typing import Dict, Any, List, Optional, cast
from typing_extensions import TypedDict

from datetime import datetime
import logging
from pathlib import Path

try:
    import tomllib  # type: ignore (module not available in Python <3.11)
except ModuleNotFoundError:
    import tomli as tomllib  # Used for Python <3.11

from flask import render_template, request, abort
from flask.wrappers import Response

from settings import Settings

from tnttagger import ifd_tag
from db import SessionContext
from db.models import ArticleTopic, Query, Feedback, QueryData
from treeutil import TreeUtility
from reynir.bintokenizer import TokenDict
from reynir.binparser import canonicalize_token
from article import Article as ArticleProxy
from query import process_query
from query import Query as QueryObject
<<<<<<< HEAD
from doc import SUPPORTED_DOC_MIMETYPES, Document
from util import read_api_key
=======
>>>>>>> b95a8eb1
from speech import (
    text_to_audio_url,
    DEFAULT_VOICE,
    SUPPORTED_VOICES,
    RECOMMENDED_VOICES,
)
<<<<<<< HEAD
from util import read_api_key, icelandic_asciify
from queries.extras.sonos import SonosClient
from queries.extras.spotify import SpotifyClient
=======
from utility import read_api_key, icelandic_asciify
>>>>>>> b95a8eb1

from . import routes, better_jsonify, text_from_request, bool_from_request
from . import MAX_URL_LENGTH, MAX_UUID_LENGTH
from . import async_task


@routes.route("/ifdtag.api", methods=["GET", "POST"])
@routes.route("/ifdtag.api/v<int:version>", methods=["GET", "POST"])
def ifdtag_api(version: int = 1) -> Response:
    """API to parse text and return IFD tagged tokens in a simple and sparse JSON format"""
    if not (1 <= version <= 1):
        # Unsupported version
        return better_jsonify(valid=False, reason="Unsupported version")

    try:
        text = text_from_request(request)
    except Exception:
        return better_jsonify(valid=False, reason="Invalid request")

    pgs = ifd_tag(text)

    return better_jsonify(valid=bool(pgs), result=pgs)


@routes.route("/analyze.api", methods=["GET", "POST"])
@routes.route("/analyze.api/v<int:version>", methods=["GET", "POST"])
def analyze_api(version: int = 1) -> Response:
    """Analyze text manually entered by the user, i.e. not coming from an article.
    This is a lower level API used by the Greynir web front-end."""
    if not (1 <= version <= 1):
        return better_jsonify(valid=False, reason="Unsupported version")
    # try:
    text = text_from_request(request)
    # except:
    #     return better_jsonify(valid=False, reason="Invalid request")
    with SessionContext(commit=True) as session:
        pgs, stats, register = TreeUtility.tag_text(session, text, all_names=True)
        # Return the tokens as a JSON structure to the client
        return better_jsonify(valid=True, result=pgs, stats=stats, register=register)
    # Should not get here - this return is mostly to placate Pylance
    return Response("Error", status=403)


@routes.route("/postag.api", methods=["GET", "POST"])
@routes.route("/postag.api/v<int:version>", methods=["GET", "POST"])
def postag_api(version: int = 1) -> Response:
    """API to parse text and return POS tagged tokens in a verbose JSON format"""
    if not (1 <= version <= 1):
        # Unsupported version
        return better_jsonify(valid=False, reason="Unsupported version")

    try:
        text = text_from_request(request)
    except Exception:
        return better_jsonify(valid=False, reason="Invalid request")

    with SessionContext(commit=True) as session:
        pgs, stats, register = TreeUtility.tag_text(session, text, all_names=True)
        # Amalgamate the result into a single list of sentences
        pa: List[List[TokenDict]] = []
        if pgs:
            # Only process the first paragraph, if there are many of them
            if len(pgs) == 1:
                pa = pgs[0]
            else:
                # More than one paragraph: gotta concatenate 'em all
                for pg in pgs:
                    pa.extend(pg)
        for sent in pa:
            # Transform the token representation into a
            # nice canonical form for outside consumption
            # err = any("err" in t for t in sent)
            for t in sent:
                canonicalize_token(t)

        # Return the tokens as a JSON structure to the client
        return better_jsonify(valid=True, result=pa, stats=stats, register=register)

    return Response("Error", status=403)


@routes.route("/parse.api", methods=["GET", "POST"])
@routes.route("/parse.api/v<int:version>", methods=["GET", "POST"])
def parse_api(version: int = 1) -> Response:
    """API to parse text and return POS tagged tokens in JSON format"""
    if not (1 <= version <= 1):
        # Unsupported version
        return better_jsonify(valid=False, reason="Unsupported version")

    try:
        text = text_from_request(request)
    except Exception:
        return better_jsonify(valid=False, reason="Invalid request")

    with SessionContext(commit=True) as session:
        pgs, stats, register = TreeUtility.parse_text(session, text, all_names=True)
        # In this case, we should always get a single paragraph back
        if pgs:
            # Only process the first paragraph, if there are many of them
            if len(pgs) == 1:
                pgs = pgs[0]
            else:
                # More than one paragraph: gotta concatenate 'em all
                pa: List[List[TokenDict]] = []
                for pg in pgs:
                    pa.extend(pg)
                pgs = pa

        # Return the tokens as a JSON structure to the client
        return better_jsonify(valid=True, result=pgs, stats=stats, register=register)

    return Response("Error", status=403)


@routes.route("/article.api", methods=["GET", "POST"])
@routes.route("/article.api/v<int:version>", methods=["GET", "POST"])
def article_api(version: int = 1) -> Response:
    """Obtain information about an article, given its URL or id"""

    if not (1 <= version <= 1):
        return better_jsonify(valid=False, reason="Unsupported version")

    url: Optional[str] = request.values.get("url")
    uuid: Optional[str] = request.values.get("id")

    if url:
        url = url.strip()[0:MAX_URL_LENGTH]
    if uuid:
        uuid = uuid.strip()[0:MAX_UUID_LENGTH]
    if url:
        # URL has priority, if both are specified
        uuid = None
    if not url and not uuid:
        return better_jsonify(valid=False, reason="No url or id specified in query")

    with SessionContext(commit=True) as session:

        if uuid:
            a = ArticleProxy.load_from_uuid(uuid, session)
        elif url and url.startswith(("http:", "https:")):
            a = ArticleProxy.load_from_url(url, session)
        else:
            a = None

        if a is None:
            return better_jsonify(valid=False, reason="Article not found")

        if a.html is None:
            return better_jsonify(valid=False, reason="Unable to fetch article")

        # Prepare the article for display
        a.prepare(session)
        register = a.create_register(session, all_names=True)
        # Fetch names of article topics, if any
        topics = (
            session.query(ArticleTopic).filter(ArticleTopic.article_id == a.uuid).all()
        )
        topics = [dict(name=t.topic.name, id=t.topic.identifier) for t in topics]

        return better_jsonify(
            valid=True,
            url=a.url,
            id=a.uuid,
            heading=a.heading,
            author=a.author,
            ts=a.timestamp.isoformat()[0:19],
            num_sentences=a.num_sentences,
            num_parsed=a.num_parsed,
            ambiguity=a.ambiguity,
            register=register,
            topics=topics,
        )

    return Response("Error", status=403)


@routes.route("/reparse.api", methods=["POST"])
@routes.route("/reparse.api/v<int:version>", methods=["POST"])
def reparse_api(version: int = 1) -> Response:
    """Reparse an already parsed and stored article with a given UUID"""
    if not (1 <= version <= 1):
        return better_jsonify(valid="False", reason="Unsupported version")

    uuid = request.form.get("id", "").strip()[0:MAX_UUID_LENGTH]
    tokens = None
    register = {}
    stats = {}

    if not uuid:
        return better_jsonify(valid=True, error=True, errmsg="Missing ID param")

    with SessionContext(commit=True) as session:
        # Load the article
        a = ArticleProxy.load_from_uuid(uuid, session)
        if a is not None:
            # Found: Parse it (with a fresh parser) and store the updated version
            a.parse(session, verbose=True, reload_parser=True)
            # Save the tokens
            tokens = a.tokens
            # Build register of person names
            register = a.create_register(session)
            stats = dict(
                num_tokens=a.num_tokens,
                num_sentences=a.num_sentences,
                num_parsed=a.num_parsed,
                ambiguity=a.ambiguity,
            )

    # Return the tokens as a JSON structure to the client,
    # along with a name register and article statistics
    return better_jsonify(valid=True, result=tokens, register=register, stats=stats)


# Maximum number of query string variants
_MAX_QUERY_VARIANTS = 10
# Maximum length of each query string
_MAX_QUERY_LENGTH = 512
# Synthetic location for use in testing
_MIDEIND_LOCATION = (64.156896, -21.951200)  # Fiskislóð 31, 101 Reykjavík


@routes.route("/query.api", methods=["GET", "POST"])
@routes.route("/query.api/v<int:version>", methods=["GET", "POST"])
def query_api(version: int = 1) -> Response:
    """Respond to a query string"""

    if not (1 <= version <= 1):
        return better_jsonify(valid=False, reason="Unsupported version")

    # String with query
    qs: str = request.values.get("q", "")
    # q param contains one or more |-separated strings
    mq: List[str] = qs.split("|")[0:_MAX_QUERY_VARIANTS]
    # Retain only nonempty strings in qs
    q: List[str] = list(filter(None, (m.strip()[0:_MAX_QUERY_LENGTH] for m in mq)))

    # If voice is set, return a voice-friendly string
    voice = bool_from_request(request, "voice")
    # Request a particular voice
    voice_id: str = icelandic_asciify(request.values.get("voice_id", "Dora"))
    # Request a particular voice speed
    try:
        voice_speed = float(request.values.get("voice_speed", 1.0))
    except ValueError:
        voice_speed = 1.0

    # If test is set to True, we
    # (1) add a synthetic location, if not given; and
    # (2) bypass the cache
    test = bool_from_request(request, "test")

    # Obtain the client's location, if present
    slat: Optional[str] = request.values.get("latitude")
    slon: Optional[str] = request.values.get("longitude")

    # Additional client info
    # !!! FIXME: The client_id for web browser clients is the browser version,
    # !!! which is not particularly useful. Consider using an empty string instead.
    client_id: Optional[str] = request.values.get("client_id")
    client_type: Optional[str] = request.values.get("client_type")
    client_version: Optional[str] = request.values.get("client_version")
    # When running behind an nginx reverse proxy, the client's remote
    # address is passed to the web application via the "X-Real-IP" header
    client_ip = request.remote_addr or request.headers.get("X-Real-IP")

    # Query is marked as private and shouldn't be logged
    private = bool_from_request(request, "private")

    # Attempt to convert the (lat, lon) location coordinates to floats
    location_present = bool(slat) and bool(slon)

    lat, lon = 0.0, 0.0

    # For testing, insert a synthetic location if not already present
    if not location_present and test:
        lat, lon = _MIDEIND_LOCATION
        location_present = True

    if location_present and not test:
        try:
            lat = float(slat or "0")
            if not (-90.0 <= lat <= 90.0):
                location_present = False
        except ValueError:
            location_present = False

    if location_present and not test:
        try:
            lon = float(slon or "0")
            if not (-180.0 <= lon <= 180.0):
                location_present = False
        except ValueError:
            location_present = False

    # Auto-uppercasing can be turned off by sending autouppercase: false in the query JSON
    auto_uppercase = bool_from_request(request, "autouppercase", True)
    if Settings.DEBUG:
        auto_uppercase = True  # !!! DEBUG - to emulate mobile client behavior

    # Send the query to the query processor
    result = process_query(
        q,
        voice,
        auto_uppercase=auto_uppercase,
        location=(lat, lon) if location_present else None,
        remote_addr=client_ip,
        client_type=client_type,
        client_id=client_id,
        client_version=client_version,
        bypass_cache=True,  # Settings.DEBUG,
        private=private,
    )

    # Get URL for response synthesized speech audio
    if voice and "voice" in result:
        # If the result contains a "voice" key, return it
        audio = result["voice"]
        url = (
            text_to_audio_url(audio, voice_id=voice_id, speed=voice_speed)
            if audio
            else None
        )
        if url:
            result["audio"] = url
        response = cast(Optional[Dict[str, str]], result.get("response"))
        if response:
            if "sources" in response:
                # A list of sources is not needed for voice results
                del response["sources"]
            if "answers" in response:
                answers = response["answers"]
                # If there is a multi-item answer list
                # in the response, delete all but the first
                # item in the list to simplify the response
                if isinstance(answers, list):
                    del answers[1:]
    else:
        if "voice" in result:
            # Voice result not needed, so don't send it to the client
            del result["voice"]

    return better_jsonify(**result)


@routes.route("/query_history.api", methods=["GET", "POST"])
@routes.route("/query_history.api/v<int:version>", methods=["GET", "POST"])
def query_history_api(version: int = 1) -> Response:
    """Delete query history and/or query data for a particular unique client ID."""

    if not (1 <= version <= 1):
        return better_jsonify(valid=False, reason="Unsupported version")

    resp: Dict[str, Any] = dict(valid=True)

    # Calling this endpoint requires the Greynir API key
    key = request.values.get("api_key")
    gak = read_api_key("GreynirServerKey")
    if not gak or not key or key != gak:
        resp["errmsg"] = "Invalid or missing API key."
        resp["valid"] = False
        return better_jsonify(**resp)

    VALID_ACTIONS = frozenset(("clear", "clear_all"))

    action = request.values.get("action")
    client_id = request.values.get("client_id")

    if not client_id:
        return better_jsonify(valid=False, errmsg="Missing parameters")
    if action not in VALID_ACTIONS:
        return better_jsonify(
            valid=False,
            errmsg=f"Invalid action parameter '{action}'. Should be in {VALID_ACTIONS}.",
        )

    with SessionContext(commit=True) as session:
        # Clear all logged user queries
        # pylint: disable=no-member
        session.execute(Query.table().delete().where(Query.client_id == client_id))
        # Clear all user query data
        if action == "clear_all":
            # pylint: disable=no-member
            session.execute(
                QueryData.table().delete().where(QueryData.client_id == client_id)
            )

    return better_jsonify(**resp)


@routes.route("/speech.api", methods=["GET", "POST"])
@routes.route("/speech.api/v<int:version>", methods=["GET", "POST"])
def speech_api(version: int = 1) -> Response:
    """Send in text, receive URL to speech synthesised audio file."""

    if not (1 <= version <= 1):
        return better_jsonify(valid=False, reason="Unsupported version")

    reply: Dict[str, Any] = dict(err=True)

    # Calling this endpoint requires the Greynir API key
    key = request.values.get("api_key")
    gak = read_api_key("GreynirServerKey")
    if not gak or not key or key != gak:
        reply["errmsg"] = "Invalid or missing API key."
        return better_jsonify(**reply)

    text = request.values.get("text")
    if not text:
        return better_jsonify(**reply)

    fmt = request.values.get("format", "ssml")
    if fmt not in ["text", "ssml"]:
        fmt = "ssml"
    voice_id = icelandic_asciify(request.values.get("voice_id", "Dora"))
    speed = request.values.get("voice_speed", 1.0)
    if not isinstance(speed, float):
        try:
            speed = float(speed)
            if speed < 0.1 or speed > 3.0:
                speed = 1.0
        except Exception:
            speed = 1.0

    try:
        url = text_to_audio_url(text, text_format=fmt, voice_id=voice_id, speed=speed)
    except Exception:
        return better_jsonify(**reply)

    reply["audio_url"] = url
    reply["err"] = False

    return better_jsonify(**reply)


@routes.route("/voices.api", methods=["GET", "POST"])
@routes.route("/voices.api/v<int:version>", methods=["GET", "POST"])
def voices_api(version: int = 1) -> Response:
    """Returns list of supported speech synthesis voices as JSON."""

    if not (1 <= version <= 1):
        return better_jsonify(valid=False, reason="Unsupported version")

    return better_jsonify(
        valid=True,
        default=DEFAULT_VOICE,
        supported=sorted(list(SUPPORTED_VOICES)),
        recommended=sorted(list(RECOMMENDED_VOICES)),
    )


@routes.route("/feedback.api", methods=["POST"])
@routes.route("/feedback.api/v<int:version>", methods=["POST"])
def feedback_api(version: int = 1) -> Response:
    """Endpoint to accept submitted feedback forms"""

    if not (1 <= version <= 1):
        return better_jsonify(valid=False, reason="Unsupported version")

    name = request.values.get("name")
    email = request.values.get("email")
    comment = request.values.get("comment")
    topic = request.values.get("topic")

    if comment:
        with SessionContext(commit=True) as session:
            try:
                qrow = Feedback(
                    timestamp=datetime.utcnow(),
                    topic=topic,
                    name=name,
                    email=email,
                    comment=comment,
                )
                session.add(qrow)
                return better_jsonify(valid=True)
            except Exception as e:
                logging.error("Error saving feedback to db: {0}".format(e))

    return better_jsonify(valid=False)


@routes.route("/exit.api", methods=["GET"])
def exit_api():
    """Allow a server to be remotely terminated if running in debug mode"""
    if not Settings.DEBUG:
        abort(404)
    shutdown_func = request.environ.get("werkzeug.server.shutdown")
    if shutdown_func is None:
        raise RuntimeError("Not running with the Werkzeug Server")
    shutdown_func()
    return "The server has shut down"


@routes.route("/register_query_data.api", methods=["POST"])
@routes.route("/register_query_data.api/v<int:version>", methods=["POST"])
def register_query_data_api(version: int = 1) -> Response:
    """
    Stores or updates query data for the given client ID

    Jóhann's comment:
    Data format example for IoT device from js code:

    {
        'client_id': clientID,
        'key': "iot",
        'data': {
            'iot_lights: {
                'philips_hue': {
                    'credentials': {
                        'username': username,
                        'ip_address': IP address,
                    }
                }
            }
        }
    };

    """

    if not (1 <= version <= 1):
        return better_jsonify(valid=False, reason="Unsupported version")

    qdata = request.get_json()
    if qdata is None:
        return better_jsonify(valid=False, errmsg="Empty request.")

    # Calling this endpoint requires the Greynir API key
    key = qdata.get("api_key")
    gak = read_api_key("GreynirServerKey")
    # if not gak or not key or key != gak:
    #     return better_jsonify(valid=False, errmsg="Invalid or missing API key.")

    if (
        not qdata
        or "data" not in qdata
        or "key" not in qdata
        or "client_id" not in qdata
    ):
        return better_jsonify(valid=False, errmsg="Missing parameters.")

    success = QueryObject.store_query_data(
        qdata["client_id"], qdata["key"], qdata["data"], update_in_place=True
    )
    if success:
        return better_jsonify(valid=True, msg="Query data registered")
    return better_jsonify(valid=False, errmsg="Error registering query data.")


_WAV_MIMETYPES = frozenset(("audio/wav", "audio/x-wav"))


@routes.route("/upload_speech_audio.api", methods=["GET"])
@routes.route("/upload_speech_audio.api/v<int:version>", methods=["GET"])
def upload_speech_audio(version: int = 1) -> Response:
    """Receives uploaded speech audio for a query."""

    # This is disabled for now
    return better_jsonify(valid=False, errmsg="Not implemented")

    # This code is currently here only for debugging/development purposes
    # if not (1 <= version <= 1):
    #     return better_jsonify(valid=False, errmsg="Unsupported version")

    # file = request.files.get("file")
    # if file is not None:
    #     # file is a Werkzeug FileStorage object
    #     mimetype = file.content_type
    #     if mimetype not in _WAV_MIMETYPES:
    #         return better_jsonify(
    #             valid=False, reason=f"File type not supported: {mimetype}"
    #         )
    #     try:
    #         with open("/tmp/myfile.wav", "wb") as f:
    #             # Writing data to a file
    #             f.write(file.read())
    #     except Exception as e:
    #         logging.warning("Exception in upload_speech_audio(): {0}".format(e))
    #         return better_jsonify(valid=False, reason="Error reading file")

    # return better_jsonify(valid=True, msg="Audio data received")


@routes.route("/connect_sonos.api", methods=["GET"])
@routes.route("/connect_sonos.api/v<int:version>", methods=["GET", "POST"])
def sonos_code(version: int = 1) -> str:
    """
    API endpoint to connect to Sonos speakers
    """
    args = request.args
    client_id = args.get("state")
    code = args.get("code")

    if client_id and code:
        code_dict = {"iot_speakers": {"sonos": {"credentials": {"code": code}}}}
        success = QueryObject.store_query_data(
            client_id, "iot", code_dict, update_in_place=True
        )
        if success:
            device_data = code_dict["iot_speakers"]
            # Create an instance of the SonosClient class.
            # This will automatically create the rest of the credentials needed.
            SonosClient(device_data, client_id)
            return render_template("iot-connect-success.html", title="Tenging tókst")
    return render_template("iot-connect-error.html", title="Tenging mistókst")


@routes.route("/connect_spotify.api", methods=["GET"])
@routes.route("/connect_spotify.api/v<int:version>", methods=["GET", "POST"])
def spotify_code(version: int = 1) -> str:
    """
    API endpoint to connect Spotify account
    """
    print("Spotifs code")
    args = request.args
    client_id = args.get("state")
    code = args.get("code")
    code_dict = {
        "iot_streaming": {"spotify": {"credentials": {"code": code}}}
    }  # create a dictonary with the code
    if client_id and code:
        success = QueryObject.store_query_data(
            client_id, "iot", code_dict, update_in_place=True
        )
        if success:
            device_data = code_dict.get("iot_streaming").get("spotify")
            # Create an instance of the SonosClient class.
            # This will automatically create the rest of the credentials needed.
            SpotifyClient(device_data, client_id)
            return render_template("iot-connect-success.html", title="Tenging tókst")
    return render_template("iot-connect-error.html", title="Tenging mistókst")


# TODO: Finish functionality to delete iot data from database
@routes.route("/delete_iot_data.api", methods=["DELETE"])
@routes.route("/delete_iot_data.api/v<int:version>", methods=["DELETE"])
def delete_iot_data(version: int = 1) -> Response:
    """
    API endpoint to delete IoT data
    """
    args = request.args
    client_id = args.get("client_id")
    iot_group = args.get("iot_group")
    iot_name = args.get("iot_name")
    print("In delete_iot_data")

    if client_id and iot_group and iot_name:
        success = QueryObject.delete_iot_data(client_id, iot_group, iot_name)
        if success:
            return better_jsonify(valid=True, msg="Deleted IoT data")
    return better_jsonify(valid=False, errmsg="Error deleting IoT data.")


@routes.route("/get_iot_devices.api", methods=["GET"])
@routes.route("/get_iot_devices.api/v<int:version>", methods=["GET"])
def get_iot_devices(version: int = 1) -> Response:
    """
    API endpoint to get IoT devices
    """
    args = request.args
    client_id = args.get("client_id")

    if client_id:
        data = QueryObject.get_client_data(client_id, "iot")
        print("Data: ", data)
        if data:
            json = better_jsonify(valid=True, data=data)
            return json
    print("Error getting IoT devices")
    return better_jsonify(valid=False, errmsg="Error getting IoT data.")


class IotSupportedTOMLStructure(TypedDict):
    """Structure of the iot_supported TOML file."""

    connections: Dict[str, Dict[str, str]]


@routes.route("/get_supported_iot_connections.api", methods=["GET"])
@routes.route("/get_supported_iot_connections.api/v<int:version>", methods=["GET"])
def get_supported_iot_connections(version: int = 1) -> Response:
    """
    API endpoint to get supported IOT devices from iot_supported.toml.
    Converts it to JSON and puts it in the response body.
    """
    args = request.args
    client_id: Optional[str] = args.get("client_id")
    host: Optional[str] = args.get("host")

    fpath = Path(__file__).parent.parent / "resources" / "iot_supported.toml"
    f = fpath.read_text()

    # Read TOML file containing a list of resources for the dialogue
    obj: IotSupportedTOMLStructure = tomllib.loads(f)  # type: ignore

    if obj:
        for connection in obj["connections"].values():
            webview_home = connection["webview_home"]
            webview_home = webview_home.format(host=host, client_id=client_id)
            connection.update({"webview_home": webview_home})
            webview_connect = connection["webview_connect"]
            webview_connect = webview_connect.format(host=host, client_id=client_id)
            connection.update({"webview_connect": webview_connect})
            if "connect_url" in connection:
                connect_url = connection["connect_url"]
                if "api_key_filename" in connection:
                    api_key_filename: str = connection["api_key_filename"]
                    api_key = read_api_key(api_key_filename)
                    connect_url = connect_url.format(
                        host=host, client_id=client_id, api_key=api_key
                    )
                else:
                    connect_url = connect_url.format(host=host, client_id=client_id)
                connection.update({"connect_url": connect_url})
        json = better_jsonify(valid=True, data=obj)
        return json
    return better_jsonify(valid=False, errmsg="Error getting supported IOT devices.")<|MERGE_RESOLUTION|>--- conflicted
+++ resolved
@@ -48,24 +48,15 @@
 from article import Article as ArticleProxy
 from query import process_query
 from query import Query as QueryObject
-<<<<<<< HEAD
-from doc import SUPPORTED_DOC_MIMETYPES, Document
-from util import read_api_key
-=======
->>>>>>> b95a8eb1
 from speech import (
     text_to_audio_url,
     DEFAULT_VOICE,
     SUPPORTED_VOICES,
     RECOMMENDED_VOICES,
 )
-<<<<<<< HEAD
-from util import read_api_key, icelandic_asciify
+from utility import read_api_key, icelandic_asciify
 from queries.extras.sonos import SonosClient
 from queries.extras.spotify import SpotifyClient
-=======
-from utility import read_api_key, icelandic_asciify
->>>>>>> b95a8eb1
 
 from . import routes, better_jsonify, text_from_request, bool_from_request
 from . import MAX_URL_LENGTH, MAX_UUID_LENGTH

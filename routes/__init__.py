--- conflicted
+++ resolved
@@ -38,10 +38,6 @@
     jsonify,
     make_response,
     current_app,
-<<<<<<< HEAD
-=======
-    Request,
->>>>>>> f912770e
     abort,
     request,
     url_for,
@@ -49,7 +45,6 @@
 from flask.wrappers import Response, Request
 from flask import _request_ctx_stack  # type: ignore
 from flask.ctx import RequestContext
-from werkzeug.wrappers import Response
 from werkzeug.datastructures import FileStorage
 from werkzeug.exceptions import HTTPException, InternalServerError
 import flask_caching  # type: ignore
@@ -71,12 +66,13 @@
 routes: Blueprint = Blueprint("routes", __name__)
 
 
-def max_age(seconds: int) -> Callable[[Callable[..., Response]], Callable[..., Response]]:
+def max_age(
+    seconds: int,
+) -> Callable[[Callable[..., Response]], Callable[..., Response]]:
     """Caching decorator for Flask - augments response
     with a max-age cache header"""
 
     def decorator(f: Callable[..., Response]) -> Callable[..., Response]:
-
         @wraps(f)
         def decorated_function(*args: Any, **kwargs: Any) -> Response:
             resp = f(*args, **kwargs)
@@ -248,7 +244,9 @@
         """Create an instance that walks and quacks sufficiently similarly
         to the Flask Request object in rq"""
         self.method = rq.method
-        self.headers: Dict[str, str] = {k: v for k, v in cast(Dict[str, str], rq.headers)}
+        self.headers: Dict[str, str] = {
+            k: v for k, v in cast(Dict[str, str], rq.headers)
+        }
         self.environ = rq.environ
         self.blueprint = rq.blueprint
         self.progress_func: Optional[ProgressFunc] = None

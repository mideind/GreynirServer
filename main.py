#!/usr/bin/env python3
"""

    Greynir: Natural language processing for Icelandic

    Web server main module

    Copyright (C) 2023 Miðeind ehf.
    Original author: Vilhjálmur Þorsteinsson

       This program is free software: you can redistribute it and/or modify
       it under the terms of the GNU General Public License as published by
       the Free Software Foundation, either version 3 of the License, or
       (at your option) any later version.
       This program is distributed in the hope that it will be useful,
       but WITHOUT ANY WARRANTY; without even the implied warranty of
       MERCHANTABILITY or FITNESS FOR A PARTICULAR PURPOSE.  See the
       GNU General Public License for more details.

    You should have received a copy of the GNU General Public License
    along with this program.  If not, see http://www.gnu.org/licenses/.


    This is the main module of the Greynir web application. It uses Flask
    as its web server and templating engine. In production, this module is
    typically run inside Gunicorn (using servlets) under nginx or a
    compatible WSGI HTTP(S) server. For development, it can be run
    directly from the command line and accessed through port 5000.

    Flask routes are imported from routes/*

"""

<<<<<<< HEAD
from typing import Dict, List, Pattern, Optional, Union, Any, cast
=======
from typing import Dict, List, Pattern, Optional, Tuple, Union
>>>>>>> e1858629

import sys
import re
import logging
from os import environ as ENV
from platform import system as os_name
from pathlib import Path
from datetime import datetime

from flask import Flask, send_from_directory, render_template
from flask.wrappers import Response
from flask_caching import Cache  # type: ignore
from flask_cors import CORS  # type: ignore

from werkzeug.middleware.proxy_fix import ProxyFix

from dotenv import load_dotenv

import reynir
from reynir.bindb import GreynirBin
from reynir.fastparser import Fast_Parser

from settings import Settings, ConfigError
from article import Article as ArticleProxy
from utility import (
    CONFIG_DIR,
    QUERIES_DIALOGUE_DIR,
    QUERIES_GRAMMAR_DIR,
    QUERIES_UTIL_GRAMMAR_DIR,
)

from reynir.version import __version__ as greynir_version
from tokenizer.version import __version__ as tokenizer_version


# RUNNING_AS_SERVER is True if we're executing under nginx/Gunicorn,
# but False if the program was invoked directly as a Python main module.
RUNNING_AS_SERVER = __name__ != "__main__"

# Load variables from '.env' file into environment
load_dotenv()

# Initialize and configure Flask app
app = Flask(__name__)

# Enable Cross Origin Resource Sharing for app
cors = CORS(app)
app.config["CORS_HEADERS"] = "Content-Type"

# Fix access to client remote_addr when running behind proxy
setattr(app, "wsgi_app", ProxyFix(app.wsgi_app))  # type: ignore

cast(Any, app).json.ensure_ascii = False  # We're fine with using Unicode/UTF-8
app.config["MAX_CONTENT_LENGTH"] = 1 * 1024 * 1024  # 1 MB, max upload file size
app.config["CACHE_NO_NULL_WARNING"] = True  # Don't warn if caching is disabled

# Only auto-reload templates if we're not running as a production server
app.config["TEMPLATES_AUTO_RELOAD"] = not RUNNING_AS_SERVER

# Push application context to give view functions, error handlers,
# and other functions access to app instance via current_app
app.app_context().push()

# Set up caching
# Caching is disabled if app is invoked via the command line
cache_type = "SimpleCache" if RUNNING_AS_SERVER else "null"
app.config["CACHE"] = Cache(app, config={"CACHE_TYPE": cache_type})

# Register blueprint routes
from routes import routes, max_age  # type: ignore

app.register_blueprint(routes)


# Utilities for Flask/Jinja2 formatting of numbers using the Icelandic locale
def make_pattern(rep_dict: Dict[str, str]) -> Pattern[str]:
    return re.compile("|".join([re.escape(k) for k in rep_dict.keys()]), re.M)


def multiple_replace(
    s: str, rep_dict: Dict[str, str], pattern: Optional[Pattern[str]] = None
) -> str:
    """Perform multiple simultaneous replacements within string"""
    if pattern is None:
        pattern = make_pattern(rep_dict)
    return pattern.sub(lambda x: rep_dict[x.group(0)], s)


_REP_DICT_IS = {",": ".", ".": ","}
_PATTERN_IS = make_pattern(_REP_DICT_IS)


@app.template_filter("format_is")
def format_is(r: float, decimals: int = 0) -> str:
    """Flask/Jinja2 template filter to format a number for the Icelandic locale"""
    fmt = "{0:,." + str(decimals) + "f}"
    return multiple_replace(fmt.format(float(r)), _REP_DICT_IS, _PATTERN_IS)


@app.template_filter("format_ts")
def format_ts(ts: datetime) -> str:
    """Flask/Jinja2 template filter to format a timestamp as YYYY-MM-DD HH:MM"""
    return str(ts)[0:16]


# Flask cache busting for static .css and .js files
@app.url_defaults
def hashed_url_for_static_file(
    endpoint: str, values: Dict[str, Union[int, str]]
) -> None:
    """Add a ?h=XXX parameter to URLs for static .js and .css files,
    where XXX is calculated from the file timestamp"""

    def static_file_hash(filepath: Path):
        """Obtain a timestamp for the given file"""
        return int(filepath.stat().st_mtime)

    if "static" == endpoint or endpoint.endswith(".static"):
        filename = values.get("filename")
        assert isinstance(filename, str)
        if filename and filename.endswith((".js", ".css")):
            # if "." in endpoint:  # has higher priority
            #     blueprint = endpoint.rsplit(".", 1)[0]
            # else:
            #     blueprint = request.blueprint  # can be None too

            # if blueprint:
            #     static_folder = app.blueprints[blueprint].static_folder
            # else:
            static_folder = app.static_folder or "."
            param_name = "h"
            # Add underscores in front of the param name until it is unique
            while param_name in values:
                param_name = "_" + param_name
            values[param_name] = static_file_hash(Path(static_folder, filename))


@app.route("/static/fonts/<path:path>")
@max_age(seconds=24 * 60 * 60)  # Client should cache font for 24 hours
def send_font(path: str) -> Response:
    return send_from_directory(str(Path("static", "fonts")), path)


# Custom 404 error handler
@app.errorhandler(404)
def page_not_found(_) -> Tuple[str, int]:
    """Return a custom 404 error"""
    return render_template("404.html"), 404


# Custom 500 error handler
@app.errorhandler(500)
def server_error(_) -> Tuple[str, int]:
    """Return a custom 500 error"""
    return render_template("500.html"), 500


@app.context_processor
def inject_nn_bools() -> Dict[str, Union[str, bool]]:
    """Inject bool switches for neural network features"""
    return dict(
        nn_parsing_enabled=Settings.NN_PARSING_ENABLED,
        nn_translate_enabled=Settings.NN_TRANSLATION_ENABLED,
    )


# Initialize the main module
try:
    # Read configuration file
    Settings.read(str(Path("config", "Greynir.conf")))
except ConfigError as e:
    logging.error("Greynir did not start due to a configuration error:\n{0}".format(e))
    sys.exit(1)

if Settings.DEBUG:
    print(
        "\nStarting Greynir web app at {0} with debug={1}, "
        "host={2}:{3}, db_host={4}:{5}\n"
        "Python {6} on {7}\n{8}".format(
            datetime.utcnow(),
            Settings.DEBUG,
            Settings.HOST,
            Settings.PORT,
            Settings.DB_HOSTNAME,
            Settings.DB_PORT,
            sys.version,
            os_name(),
            "GreynirPackage {0} - Tokenizer {1}".format(
                greynir_version, tokenizer_version
            ),
        )
    )
    # Clobber Settings.DEBUG in GreynirPackage
    reynir.Settings.DEBUG = True


if not RUNNING_AS_SERVER:
    if ENV.get("GREYNIR_ATTACH_PTVSD"):
        # Attach to the VSCode PTVSD debugger, enabling remote debugging via SSH
        # import ptvsd

        # ptvsd.enable_attach()
        # ptvsd.wait_for_attach()  # Blocks execution until debugger is attached
        ptvsd_attached = True
        print("Attached to PTVSD")
    else:
        ptvsd_attached = False

    # Run a default Flask web server for testing if invoked directly as a main program

    # Additional files that should cause a reload of the web server application
    # Note: Greynir.grammar is automatically reloaded if its timestamp changes
    extra_files: List[str] = []

    # Reload web server when config files change
    extra_files.extend(str(p) for p in CONFIG_DIR.resolve().glob("*.conf"))
    # Config files for GreynirPackage
    extra_files.extend(
        str(p)
        for p in (Path(reynir.__file__).parent.resolve() / "config").glob("*.conf")
    )

    # Add grammar files
    extra_files.extend(str(p) for p in QUERIES_GRAMMAR_DIR.resolve().glob("*.grammar"))
    extra_files.extend(
        str(p) for p in QUERIES_UTIL_GRAMMAR_DIR.resolve().glob("*.grammar")
    )
    # Add dialogue TOML files
    extra_files.extend(str(p) for p in QUERIES_DIALOGUE_DIR.resolve().glob("*.toml"))

    # Add ord.compressed from GreynirPackage
    # extra_files.append(
    #     str(
    #         (
    #             greynirpackage_dir / "src" / "reynir" / "resources" / "ord.compressed"
    #         ).resolve()
    #     )
    # )

    from socket import error as socket_error
    import errno

    try:
        # Suppress information log messages from Werkzeug
        werkzeug_log = logging.getLogger("werkzeug")
        if werkzeug_log:
            werkzeug_log.setLevel(logging.WARNING)
        # Run the Flask web server application
        app.run(
            host=Settings.HOST,
            port=Settings.PORT,
            debug=Settings.DEBUG,
            use_reloader=not ptvsd_attached,
            extra_files=extra_files,
        )
    except socket_error as e:
        if e.errno == errno.EADDRINUSE:  # Address already in use
            logging.error(
                "Another application is already running at host {0}:{1}".format(
                    Settings.HOST, Settings.PORT
                )
            )
            sys.exit(1)
        else:
            raise
    finally:
        ArticleProxy.cleanup()
        GreynirBin.cleanup()

else:
    app.config["PRODUCTION"] = True

    # Suppress information log messages from Werkzeug
    werkzeug_log = logging.getLogger("werkzeug")
    if werkzeug_log:
        werkzeug_log.setLevel(logging.WARNING)

    # Log our startup
    version = sys.version.replace("\n", " ")
    log_str = (
        f"Greynir instance starting with "
        f"host={Settings.HOST}:{Settings.PORT}, "
        f"db_host={Settings.DB_HOSTNAME}:{Settings.DB_PORT} "
        f"on Python {version}"
    )
    logging.info(log_str)
    print(log_str)
    sys.stdout.flush()

    # Running as a server module: pre-load the grammar into memory
    with Fast_Parser() as _:
        pass<|MERGE_RESOLUTION|>--- conflicted
+++ resolved
@@ -31,11 +31,7 @@
 
 """
 
-<<<<<<< HEAD
-from typing import Dict, List, Pattern, Optional, Union, Any, cast
-=======
-from typing import Dict, List, Pattern, Optional, Tuple, Union
->>>>>>> e1858629
+from typing import Dict, List, Pattern, Optional, Tuple, Union, Any, cast
 
 import sys
 import re

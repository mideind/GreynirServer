--- conflicted
+++ resolved
@@ -234,68 +234,39 @@
     # Run a default Flask web server for testing if invoked directly as a main program
 
     # Additional files that should cause a reload of the web server application
-<<<<<<< HEAD
     # Note: Greynir.grammar is automatically reloaded if its timestamp changes
     extra_files: List[str] = []
 
     # Parent directories of our modules
     greynirpackage_dir = Path(reynir.__file__).parent
-    reynir_correct_dir = Path(reynir_correct.__file__).parent
 
     # Reload web server when config files change
-    extra_files.extend(str(p.resolve()) for p in GREYNIR_ROOT_PATH.glob("config/*.conf"))
     extra_files.extend(
-        str(p.resolve()) for p in greynirpackage_dir.glob("config/*.conf")
+        str(p.resolve()) for p in (GREYNIR_ROOT_PATH / "config").glob("*.conf")
     )
     extra_files.extend(
-        str(p.resolve()) for p in reynir_correct_dir.glob("config/*.conf")
+        str(p.resolve()) for p in (greynirpackage_dir / "config").glob("*.conf")
     )
 
     # Add grammar files
     extra_files.extend(
-        str(p.resolve()) for p in GREYNIR_ROOT_PATH.glob("queries/grammars/*.grammar")
+        str(p.resolve())
+        for p in (GREYNIR_ROOT_PATH / "queries" / "grammars").glob("*.grammar")
     )
     # Add dialogue TOML files
     extra_files.extend(
-        str(p.resolve()) for p in GREYNIR_ROOT_PATH.glob("queries/dialogues/*.toml")
+        str(p.resolve())
+        for p in (GREYNIR_ROOT_PATH / "queries" / "dialogues").glob("*.toml")
     )
 
     # Add ord.compressed from GreynirPackage
-    extra_files.append(
-        str((greynirpackage_dir / "src" / "reynir" / "resources" / "ord.compressed").resolve())
-    )
-=======
-    extra_files = [
-        "Greynir.conf",
-        "Index.conf",
-    ]
-
-    # Hack to satisfy the Mypy type checker, which sometimes confuses str and AnyStr
-    _dirname: Callable[[str], str] = lambda s: os.path.dirname(s)
-
-    dirs = list(map(_dirname, [__file__, reynir.__file__]))
-    for i, fname in enumerate(extra_files):
-        # Look for the extra file in the different package directories
-        for directory in dirs:
-            path = os.path.join(directory, "config", fname)
-            path = os.path.realpath(path)
-            if os.path.isfile(path):
-                extra_files[i] = path
-                break
-        else:
-            print("Extra file '{0}' not found".format(fname))
-
-    # Add ord.compressed from GeynirPackage
     # extra_files.append(
-    #     os.path.join(
-    #         os.path.dirname(reynir.__file__),
-    #         "src",
-    #         "reynir",
-    #         "resources",
-    #         "ord.compressed",
+    #     str(
+    #         (
+    #             greynirpackage_dir / "src" / "reynir" / "resources" / "ord.compressed"
+    #         ).resolve()
     #     )
     # )
->>>>>>> 7734cb7d
 
     from socket import error as socket_error
     import errno

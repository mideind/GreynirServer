"""

    Greynir: Natural language processing for Icelandic

    Copyright (C) 2019 Miðeind ehf.

       This program is free software: you can redistribute it and/or modify
       it under the terms of the GNU General Public License as published by
       the Free Software Foundation, either version 3 of the License, or
       (at your option) any later version.
       This program is distributed in the hope that it will be useful,
       but WITHOUT ANY WARRANTY; without even the implied warranty of
       MERCHANTABILITY or FITNESS FOR A PARTICULAR PURPOSE.  See the
       GNU General Public License for more details.

    You should have received a copy of the GNU General Public License
    along with this program.  If not, see http://www.gnu.org/licenses/.


    Tests for code in the Greynir repo.

"""

import pytest
import os
import re
from datetime import datetime

from main import app

# pylint: disable=unused-wildcard-import
from geo import *

<<<<<<< HEAD
# pylint: disable=unused-wildcard-import
from queries import *


# Routes that don't return 200 OK without certain query/post parameters
SKIP_ROUTES = frozenset(("/staticmap", "/page", "/exit.api"))
=======
# Routes that don't return 200 OK without certain query/post parameters or external services
SKIP_ROUTES = frozenset((
    "/staticmap",
    "/page",
    "/nnparse.api",
    "/nntranslate.api",
    "/nn/translate.api",
    "/exit.api",
))
>>>>>>> 530515f3

REQ_METHODS = frozenset(["GET", "POST"])


@pytest.fixture
def client():
    """ Instantiate Flask's modified Werkzeug client to use in tests """
    app.config["TESTING"] = True
    app.config["DEBUG"] = True
    return app.test_client()


def test_routes(client):
    """ Test all non-argument routes in Flask app by requesting
        them without passing any query or post parameters """
    for rule in app.url_map.iter_rules():
        route = str(rule)
        if rule.arguments or route in SKIP_ROUTES:
            continue
        for m in [t for t in rule.methods if t in REQ_METHODS]:
            # Make request for each method supported by route
            method = getattr(client, m.lower())
            resp = method(route)
            assert resp.status == "200 OK"


API_CONTENT_TYPE = "application/json"
API_EXCLUDE_START = "/nn"
API_ROUTES = [
    r
    for r in app.url_map.iter_rules()
    if str(r).endswith(".api") and not r.arguments and str(r) not in SKIP_ROUTES
       and not str(r).startswith(API_EXCLUDE_START)
]


def test_api(client):
    """ Call API routes and validate response. """
    # TODO: Route-specific validation of JSON responses
    for r in API_ROUTES:
        resp = client.post(str(r))
        assert resp.content_type.startswith(API_CONTENT_TYPE)


def test_query_api(client):
    """ Make various query API calls and validate response. """

    def validate_json(r):
        assert r.content_type.startswith(API_CONTENT_TYPE)
        assert r.is_json
        j = resp.get_json()
        assert "valid" in j
        assert j["valid"] == True
        assert "qtype" in j
        assert "answer" in j
        return j

    # Special module
    # Note: test=1 ensures that the query bypasses the cache
    resp = client.get("/query.api?test=1&voice=1&q=Hver er sætastur?")
    json = validate_json(resp)
    assert json["qtype"] == "Special"
    assert "voice" in json
    assert json["answer"] == "Tumi Þorsteinsson."
    assert json["voice"] == "Tumi Þorsteinsson er langsætastur."

    # Person and entity title queries are tested using a dummy database
    # populated with data from CSV files stored in tests/test_files/testdb_*.csv
    # Builtin module: title
    resp = client.get("/query.api?voice=1&q=hver er viðar þorsteinsson")
    json = validate_json(resp)
    assert json["qtype"] == "Person"
    assert "voice" in json
    assert json["voice"].startswith("Viðar Þorsteinsson er ")
    assert json["voice"].endswith(".")

    # Builtin module: title
    resp = client.get("/query.api?voice=1&q=hver er björn þorsteinsson")
    json = validate_json(resp)
    assert json["qtype"] == "Person"
    assert "voice" in json
    assert json["voice"].startswith("Björn Þorsteinsson er ")
    assert json["voice"].endswith(".")

    # Builtin module: person
    resp = client.get("/query.api?voice=1&q=hver er forsætisráðherra")
    json = validate_json(resp)
    assert json["qtype"] == "Title"
    assert "voice" in json
    assert json["voice"].startswith("Forsætisráðherra er ")
    assert json["voice"].endswith(".")

    # Bus module
    resp = client.get("/query.api?test=1&voice=1&q=hvaða stoppistöð er næst mér")
    json = validate_json(resp)
    assert json["qtype"] == "NearestStop"
    assert json["answer"] == "Fiskislóð"
    assert "voice" in json
    assert json["voice"] == "Næsta stoppistöð er Fiskislóð; þangað eru 310 metrar."

    resp = client.get("/query.api?voice=1&q=hvenær er von á vagni númer 17")
    json = validate_json(resp)
    assert json["qtype"] == "ArrivalTime"
    assert "voice" in json
    assert json["answer"] == "Staðsetning óþekkt"  # No location info available
    # assert json["voice"] == "Vagn númer 17 kemur klukkan 15 33"

    # Time module
    resp = client.get("/query.api?voice=1&q=hvað er klukkan í Kaupmannahöfn?")
    json = validate_json(resp)
    assert json["qtype"] == "Time"
    assert json["key"] == "Europe/Copenhagen"
    assert re.search(r"^\d\d:\d\d$", json["answer"])
    assert "voice" in json

    resp = client.get("/query.api?voice=1&q=Hvað er klukkan núna")
    json = validate_json(resp)
    assert json["qtype"] == "Time"
    assert json["key"] == "Atlantic/Reykjavik"
    assert re.search(r"^\d\d:\d\d$", json["answer"])
    assert "voice" in json
    assert json["voice"].startswith("Klukkan er")

    resp = client.get("/query.api?voice=1&q=Hvað er klukkan í Japan?")
    json = validate_json(resp)
    assert json["qtype"] == "Time"
    assert json["key"] == "Asia/Tokyo"
    assert re.search(r"^\d\d:\d\d$", json["answer"])
    assert "voice" in json
    assert json["voice"].lower().startswith("klukkan í japan er")

    # Date module
    resp = client.get("/query.api?q=Hver er dagsetningin?")
    json = validate_json(resp)
    assert json["qtype"] == "Date"
    assert json["answer"].endswith(datetime.now().strftime("%Y"))

    resp = client.get("/query.api?voice=1&q=Hvað eru margir dagar til jóla?")
    json = validate_json(resp)
    assert json["qtype"] == "Date"
    assert re.search(r"^\d+", json["answer"])
    assert "voice" in json
    assert "dag" in json["voice"]

    # resp = client.get("/query.api?q=Hvað er langt fram að verslunarmannahelgi")
    # json = validate_json(resp)
    # assert json["qtype"] == "Date"
    # assert re.search(r"^\d+", json["answer"])

    # resp = client.get("/query.api?q=hvað er langt liðið frá uppstigningardegi")
    # json = validate_json(resp)
    # assert json["qtype"] == "Date"
    # assert re.search(r"^\d+", json["answer"])

    resp = client.get("/query.api?q=hvenær eru jólin")
    json = validate_json(resp)
    assert json["qtype"] == "Date"
    assert re.search(r"25", json["answer"]) is not None

    # Arithmetic module
    ARITHM_QUERIES = {
        "hvað er fimm sinnum tólf": "60",
        "hvað er 12 sinnum 12?": "144",
        "hvað er nítján plús 3": "22",
        "hvað er hundrað mínus sautján": "83",
        "hvað er 17 deilt með fjórum": "4,25",
        "hver er kvaðratrótin af 256": "16",
        "hvað er 12 í þriðja veldi": "1728",
        "hvað eru tveir í tíunda veldi": "1024",
        "hvað eru 17 prósent af 20": "3,4",
        "hvað er 7000 deilt með 812": "8,62",
        "hvað er þrisvar sinnum sjö": "21",
        "hvað er fjórðungur af 28": "7",
        "hvað er einn tuttugasti af 192": "9,6",
    }

    for q, a in ARITHM_QUERIES.items():
        resp = client.get("/query.api?voice=1&q={0}".format(q))
        json = validate_json(resp)
        assert json["qtype"] == "Arithmetic"
        assert json["answer"] == a

    # Location module
    # NB: No API key on test server
    # resp = client.get(
    #     "/query.api?test=1&q=Hvar er ég?&latitude={0}&longitude={1}".format(
    #         64.15673429618045, -21.9511777069624
    #     )
    # )
    # json = validate_json(resp)
    # assert json["qtype"] == "Location"
    # assert "answer" in json
    # assert json["answer"].startswith("Fiskislóð 31")

    # Currency module
    resp = client.get("/query.api?q=Hvert er gengi dönsku krónunnar?")
    json = validate_json(resp)
    assert json["qtype"] == "Currency"
    assert re.search(r"^\d+(,\d+)?$", json["answer"]) is not None

    resp = client.get("/query.api?q=hvað eru tíu þúsund krónur margir dollarar")
    json = validate_json(resp)
    assert json["qtype"] == "Currency"
    assert re.search(r"^\d+(,\d+)?$", json["answer"]) is not None

    # Unit module
    resp = client.get("/query.api?q=Hvað eru margir metrar í mílu?")
    json = validate_json(resp)
    assert json["qtype"] == "Unit"
    assert json["answer"] == "1.610 metrar"

    resp = client.get("/query.api?q=hvað eru margar sekúndur í tveimur dögum?")
    json = validate_json(resp)
    assert json["qtype"] == "Unit"
    assert json["answer"] == "173.000 sekúndur"

    resp = client.get("/query.api?q=hvað eru tíu steinar mörg kíló?")
    json = validate_json(resp)
    assert json["qtype"] == "Unit"
    assert json["answer"] == "63,5 kíló"

    resp = client.get("/query.api?q=hvað eru sjö vökvaúnsur margir lítrar")
    json = validate_json(resp)
    assert json["qtype"] == "Unit"
    assert json["answer"] == "0,21 lítrar"

    resp = client.get("/query.api?q=hvað eru 18 merkur mörg kíló")
    json = validate_json(resp)
    assert json["qtype"] == "Unit"
    assert json["answer"] == "4,5 kíló"

    # Weather module
    resp = client.get("/query.api?q=Hversu hlýtt er úti?")
    json = validate_json(resp)
    assert json["qtype"] == "Weather"
    assert re.search(r"^\-?\d+°$", json["answer"]) is not None

    resp = client.get("/query.api?q=hver er veðurspáin fyrir morgundaginn")
    json = validate_json(resp)
    assert json["qtype"] == "Weather"
    assert len(json["answer"]) > 0 and "." in json["answer"]

    # Geography module
    resp = client.get("/query.api?q=Hver er höfuðborg Spánar?")
    json = validate_json(resp)
    assert json["qtype"] == "Geography"
    assert json["answer"] == "Madríd"

    resp = client.get("/query.api?q=Í hvaða landi er Jóhannesarborg?")
    json = validate_json(resp)
    assert json["qtype"] == "Geography"
    assert json["answer"].endswith("Suður-Afríku")

    resp = client.get("/query.api?q=Í hvaða heimsálfu er míkrónesía?")
    json = validate_json(resp)
    assert json["qtype"] == "Geography"
    assert json["answer"].startswith("Eyjaálfu")

    # Random module
    resp = client.get("/query.api?q=Veldu tölu milli sautján og 30")
    json = validate_json(resp)
    assert json["qtype"] == "Random"
    assert int(json["answer"]) >= 17 and int(json["answer"]) <= 30

    resp = client.get("/query.api?q=kastaðu teningi")
    json = validate_json(resp)
    assert json["qtype"] == "Random"
    assert int(json["answer"]) >= 1 and int(json["answer"]) <= 6

    resp = client.get("/query.api?q=kastaðu átta hliða teningi")
    json = validate_json(resp)
    assert json["qtype"] == "Random"
    assert int(json["answer"]) >= 1 and int(json["answer"]) <= 8

    resp = client.get("/query.api?q=fiskur eða skjaldarmerki")
    json = validate_json(resp)
    assert json["qtype"] == "Random"
    a = json["answer"].lower()
    assert "fiskur" in a or "skjaldarmerki" in a

    resp = client.get("/query.api?q=kastaðu peningi")
    json = validate_json(resp)
    assert json["qtype"] == "Random"
    a = json["answer"].lower()
    assert "fiskur" in a or "skjaldarmerki" in a

    # Telephone module
    resp = client.get("/query.api?q=Hringdu í síma 6 9 9 2 4 2 2")
    json = validate_json(resp)
    assert json["qtype"] == "Telephone"
    assert "open_url" in json
    assert json["open_url"] == "tel:6992422"
    assert json["q"].endswith("6992422")

    resp = client.get("/query.api?q=hringdu fyrir mig í númerið 69 92 42 2")
    json = validate_json(resp)
    assert json["qtype"] == "Telephone"
    assert "open_url" in json
    assert json["open_url"] == "tel:6992422"
    assert json["q"].endswith("6992422")

    resp = client.get("/query.api?q=vinsamlegast hringdu í 699-2422")
    json = validate_json(resp)
    assert json["qtype"] == "Telephone"
    assert "open_url" in json
    assert json["open_url"] == "tel:6992422"
    assert json["q"].endswith("6992422")

    # Wikipedia module
    resp = client.get("/query.api?q=Hvað segir wikipedia um Jón Leifs?")
    json = validate_json(resp)
    assert json["qtype"] == "Wikipedia"
    assert "Wikipedía" in json["q"]  # Make sure it's being beautified
    assert "tónskáld" in json["answer"]

    resp = client.get("/query.api?q=fræddu mig um Berlín")
    json = validate_json(resp)
    assert json["qtype"] == "Wikipedia"
    assert "Berlín" in json["answer"]

    # Opinion module
    resp = client.get("/query.api?q=Hvað finnst þér um loftslagsmál?")
    json = validate_json(resp)
    assert json["qtype"] == "Opinion"
    assert json["answer"].startswith("Ég hef enga sérstaka skoðun")

    resp = client.get("/query.api?q=hvaða skoðun hefurðu á þriðja orkupakkanum")
    json = validate_json(resp)
    assert json["qtype"] == "Opinion"
    assert json["answer"].startswith("Ég hef enga sérstaka skoðun")

    # Stats module
    resp = client.get("/query.api?q=hversu marga einstaklinga þekkirðu?")
    json = validate_json(resp)
    assert json["qtype"] == "Stats"

    resp = client.get("/query.api?q=Hversu mörgum spurningum hefur þú svarað?")
    json = validate_json(resp)
    assert json["qtype"] == "Stats"

    # Television module
    resp = client.get("/query.api?q=hvað er í sjónvarpinu núna&voice=1")
    json = validate_json(resp)
    assert json["qtype"] == "Television"
    assert "voice" in json

    resp = client.get("/query.api?q=hvaða þáttur er eiginlega á rúv núna")
    json = validate_json(resp)
    assert json["qtype"] == "Television"

    # Counting module
    resp = client.get("/query.api?q=teldu frá einum upp í tíu")
    json = validate_json(resp)
    assert json["qtype"] == "Counting"
    assert json["answer"] == "1…10"

    resp = client.get("/query.api?q=teldu hratt niður frá 4&voice=1")
    json = validate_json(resp)
    assert json["qtype"] == "Counting"
    assert json["answer"] == "3…0"
    assert "voice" in json
    assert "<break time=" in json["voice"]

    resp = client.get("/query.api?q=teldu upp að 5000&voice=1")
    json = validate_json(resp)
    assert json["qtype"] == "Counting"
    assert "voice" in json
    assert len(json["voice"]) < 100

    # Intro module
    resp = client.get("/query.api?q=ég heiti Gunna")
    json = validate_json(resp)
    assert json["qtype"] == "Introduction"
    assert json["answer"].startswith("Sæl og blessuð")

    # Petrol module
    resp = client.get("/query.api?q=Hvar er næsta bensínstöð?&test=1&voice=1")
    json = validate_json(resp)
    assert json["qtype"] == "Petrol"
    assert "Ánanaust" in json["answer"]

    # Tests for various utility functions used by query modules

    assert natlang_seq(["Jón", "Gunna"]) == "Jón og Gunna"
    assert natlang_seq(["Jón", "Gunna", "Siggi"]) == "Jón, Gunna og Siggi"
    assert (
        natlang_seq(["Jón", "Gunna", "Siggi"], oxford_comma=True)
        == "Jón, Gunna, og Siggi"
    )

    assert nom2dat("hestur") == "hesti"
    assert nom2dat("Hvolsvöllur") == "Hvolsvelli"

    assert capitalize_placename("ríó de janeiro") == "Ríó de Janeiro"
    assert capitalize_placename("vík í mýrdal") == "Vík í Mýrdal"

    assert numbers_to_neutral("Öldugötu 4") == "Öldugötu fjögur"
    assert numbers_to_neutral("Fiskislóð 31") == "Fiskislóð þrjátíu og eitt"

    assert is_plural(22)
    assert is_plural("76,3")
    assert is_plural(27.6)
    assert not is_plural("276,1")
    assert not is_plural(22.1)

    assert country_desc("DE") == "í Þýskalandi"
    assert country_desc("es") == "á Spáni"
    assert country_desc("IS") == "á Íslandi"
    assert country_desc("US") == "í Bandaríkjunum"

    assert time_period_desc(3751) == "1 klukkustund og 3 mínútur"
    assert (
        time_period_desc(3751, omit_seconds=False)
        == "1 klukkustund, 2 mínútur og 31 sekúnda"
    )
    assert time_period_desc(600) == "10 mínútur"
    assert time_period_desc(610, omit_seconds=False) == "10 mínútur og 10 sekúndur"
    assert time_period_desc(61, omit_seconds=False) == "1 mínúta og 1 sekúnda"
    assert (
        time_period_desc(121, omit_seconds=False, case="þgf")
        == "2 mínútum og 1 sekúndu"
    )

    assert distance_desc(1.1) == "1,1 kílómetri"
    assert distance_desc(1.2) == "1,2 kílómetrar"
    assert distance_desc(0.7) == "700 metrar"
    assert distance_desc(0.021) == "20 metrar"
    assert distance_desc(41, case="þf") == "41 kílómetra"
    assert distance_desc(0.215, case="þgf") == "220 metrum"

    assert krona_desc(361) == "361 króna"
    assert krona_desc(28) == "28 krónur"
    assert krona_desc(4264.2) == "4.264,2 krónur"
    assert krona_desc(2443681.1) == "2.443.681,1 króna"

    assert strip_trailing_zeros("17,0") == "17"
    assert strip_trailing_zeros("219.117,0000") == "219.117"

    assert format_icelandic_float(666.0) == "666"
    assert format_icelandic_float(217.296) == "217,3"
    assert format_icelandic_float(2528963.9) == "2.528.963,9"


def test_processors():
    """ Try to import all tree/token processors by instantiating Processor object """
    from processor import Processor

    _ = Processor(processor_directory="processors")


def test_nertokenizer():
    from nertokenizer import recognize_entities


def test_postagger():
    from postagger import NgramTagger


def test_query():
    from query import Query
    from queries.builtin import HANDLE_TREE

    assert HANDLE_TREE is True


def test_scraper():
    from scraper import Scraper


def test_search():
    from search import Search


def test_tnttagger():
    from tnttagger import TnT


def test_geo():
    """ Test geography and location-related functions in geo.py """

    assert continent_for_country("IS") == "EU"
    assert coords_for_country("DE") != None
    assert coords_for_street_name("Austurstræti") != None
    assert country_name_for_isocode("DE", lang="is") == "Þýskaland"
    assert isocode_for_country_name("Danmörk", lang="is") == "DK"

    addr_info = icelandic_addr_info("Fiskislóð 31")
    assert addr_info and addr_info["stadur_tgf"] == "Reykjavík"

    city_info = lookup_city_info("Kaupmannahöfn")
    assert city_info and len(city_info) == 1 and city_info[0]["country"] == "DK"

    assert parse_address_string("   Fiskislóð  31") == {
        "street": "Fiskislóð",
        "number": 31,
        "letter": None,
    }
    assert parse_address_string("Öldugata 19c ") == {
        "street": "Öldugata",
        "number": 19,
        "letter": "c",
    }

    assert iceprep_for_street("Öldugata") == "á"
    assert iceprep_for_street("Fiskislóð") == "á"
    assert iceprep_for_street("Austurstræti") == "í"
    assert iceprep_for_street("Hamrahlíð") == "í"

    assert iceprep_for_placename("Dalvík") == "á"
    assert iceprep_for_placename("Reykjavík") == "í"
    assert iceprep_for_placename("Hafnarfjörður") == "í"
    assert iceprep_for_placename("Ísafjörður") == "á"

    assert iceprep_for_cc("IS") == "á"
    assert iceprep_for_cc("US") == "í"
    assert iceprep_for_cc("ES") == "á"

    assert iceprep_for_country("Ítalía") == "á"
    assert iceprep_for_country("Ísland") == "á"
    assert iceprep_for_country("Þýskaland") == "í"


def test_doc():
    """ Test document-related functions in doc.py """
    from doc import PlainTextDocument, DocxDocument

    txt_bytes = "Halló, gaman að kynnast þér.\n\nHvernig gengur?".encode("utf-8")
    doc = PlainTextDocument(txt_bytes)
    assert doc.extract_text() == txt_bytes.decode("utf-8")

    # Change to same directory as this file in order
    # to resolve relative path to files used by tests
    abspath = os.path.abspath(__file__)
    dname = os.path.dirname(abspath)
    os.chdir(dname)

    txt = "Þetta er prufa.\n\nLína 1.\n\nLína 2."
    doc = DocxDocument("test_files/test.docx")
    assert doc.extract_text() == txt


def test_numbers():
    """ Test number handling functionality in queries """
    from queries import numbers_to_neutral

    assert numbers_to_neutral("Baugatangi 1, Reykjavík") == "Baugatangi eitt, Reykjavík"
    assert numbers_to_neutral("Baugatangi 2, Reykjavík") == "Baugatangi tvö, Reykjavík"
    assert numbers_to_neutral("Baugatangi 3, Reykjavík") == "Baugatangi þrjú, Reykjavík"
    assert (
        numbers_to_neutral("Baugatangi 4, Reykjavík") == "Baugatangi fjögur, Reykjavík"
    )
    assert numbers_to_neutral("Baugatangi 5, Reykjavík") == "Baugatangi 5, Reykjavík"
    assert numbers_to_neutral("Baugatangi 10, Reykjavík") == "Baugatangi 10, Reykjavík"
    assert numbers_to_neutral("Baugatangi 11, Reykjavík") == "Baugatangi 11, Reykjavík"
    assert numbers_to_neutral("Baugatangi 12, Reykjavík") == "Baugatangi 12, Reykjavík"
    assert numbers_to_neutral("Baugatangi 13, Reykjavík") == "Baugatangi 13, Reykjavík"
    assert numbers_to_neutral("Baugatangi 14, Reykjavík") == "Baugatangi 14, Reykjavík"
    assert numbers_to_neutral("Baugatangi 15, Reykjavík") == "Baugatangi 15, Reykjavík"
    assert numbers_to_neutral("Baugatangi 20, Reykjavík") == "Baugatangi 20, Reykjavík"
    assert (
        numbers_to_neutral("Baugatangi 21, Reykjavík")
        == "Baugatangi tuttugu og eitt, Reykjavík"
    )
    assert (
        numbers_to_neutral("Baugatangi 22, Reykjavík")
        == "Baugatangi tuttugu og tvö, Reykjavík"
    )
    assert (
        numbers_to_neutral("Baugatangi 23, Reykjavík")
        == "Baugatangi tuttugu og þrjú, Reykjavík"
    )
    assert (
        numbers_to_neutral("Baugatangi 24, Reykjavík")
        == "Baugatangi tuttugu og fjögur, Reykjavík"
    )
    assert numbers_to_neutral("Baugatangi 25, Reykjavík") == "Baugatangi 25, Reykjavík"
    assert (
        numbers_to_neutral("Baugatangi 100, Reykjavík") == "Baugatangi 100, Reykjavík"
    )
    assert (
        numbers_to_neutral("Baugatangi 101, Reykjavík")
        == "Baugatangi hundrað og eitt, Reykjavík"
    )
    assert (
        numbers_to_neutral("Baugatangi 102, Reykjavík")
        == "Baugatangi hundrað og tvö, Reykjavík"
    )
    assert (
        numbers_to_neutral("Baugatangi 103, Reykjavík")
        == "Baugatangi hundrað og þrjú, Reykjavík"
    )
    assert (
        numbers_to_neutral("Baugatangi 104, Reykjavík")
        == "Baugatangi hundrað og fjögur, Reykjavík"
    )
    assert (
        numbers_to_neutral("Baugatangi 105, Reykjavík") == "Baugatangi 105, Reykjavík"
    )
    assert (
        numbers_to_neutral("Baugatangi 111, Reykjavík") == "Baugatangi 111, Reykjavík"
    )
    assert (
        numbers_to_neutral("Baugatangi 112, Reykjavík") == "Baugatangi 112, Reykjavík"
    )
    assert (
        numbers_to_neutral("Baugatangi 113, Reykjavík") == "Baugatangi 113, Reykjavík"
    )
    assert (
        numbers_to_neutral("Baugatangi 114, Reykjavík") == "Baugatangi 114, Reykjavík"
    )
    assert (
        numbers_to_neutral("Baugatangi 115, Reykjavík") == "Baugatangi 115, Reykjavík"
    )
    assert (
        numbers_to_neutral("Baugatangi 121, Reykjavík")
        == "Baugatangi hundrað tuttugu og eitt, Reykjavík"
    )
    assert (
        numbers_to_neutral("Baugatangi 174, Reykjavík")
        == "Baugatangi hundrað sjötíu og fjögur, Reykjavík"
    )
    assert (
        numbers_to_neutral("Baugatangi 200, Reykjavík") == "Baugatangi 200, Reykjavík"
    )
    assert (
        numbers_to_neutral("Baugatangi 201, Reykjavík")
        == "Baugatangi tvö hundruð og eitt, Reykjavík"
    )
    assert (
        numbers_to_neutral("Baugatangi 202, Reykjavík")
        == "Baugatangi tvö hundruð og tvö, Reykjavík"
    )
    assert (
        numbers_to_neutral("Baugatangi 203, Reykjavík")
        == "Baugatangi tvö hundruð og þrjú, Reykjavík"
    )
    assert (
        numbers_to_neutral("Baugatangi 204, Reykjavík")
        == "Baugatangi tvö hundruð og fjögur, Reykjavík"
    )
    assert (
        numbers_to_neutral("Baugatangi 205, Reykjavík") == "Baugatangi 205, Reykjavík"
    )
    assert (
        numbers_to_neutral("Baugatangi 211, Reykjavík") == "Baugatangi 211, Reykjavík"
    )
    assert (
        numbers_to_neutral("Baugatangi 212, Reykjavík") == "Baugatangi 212, Reykjavík"
    )
    assert (
        numbers_to_neutral("Baugatangi 213, Reykjavík") == "Baugatangi 213, Reykjavík"
    )
    assert (
        numbers_to_neutral("Baugatangi 214, Reykjavík") == "Baugatangi 214, Reykjavík"
    )
    assert (
        numbers_to_neutral("Baugatangi 215, Reykjavík") == "Baugatangi 215, Reykjavík"
    )
    assert (
        numbers_to_neutral("Baugatangi 700, Reykjavík") == "Baugatangi 700, Reykjavík"
    )
    assert (
        numbers_to_neutral("Baugatangi 701, Reykjavík")
        == "Baugatangi sjö hundruð og eitt, Reykjavík"
    )
    assert (
        numbers_to_neutral("Baugatangi 702, Reykjavík")
        == "Baugatangi sjö hundruð og tvö, Reykjavík"
    )
    assert (
        numbers_to_neutral("Baugatangi 703, Reykjavík")
        == "Baugatangi sjö hundruð og þrjú, Reykjavík"
    )
    assert (
        numbers_to_neutral("Baugatangi 704, Reykjavík")
        == "Baugatangi sjö hundruð og fjögur, Reykjavík"
    )
    assert (
        numbers_to_neutral("Baugatangi 705, Reykjavík") == "Baugatangi 705, Reykjavík"
    )
    assert (
        numbers_to_neutral("Baugatangi 711, Reykjavík") == "Baugatangi 711, Reykjavík"
    )
    assert (
        numbers_to_neutral("Baugatangi 712, Reykjavík") == "Baugatangi 712, Reykjavík"
    )
    assert (
        numbers_to_neutral("Baugatangi 713, Reykjavík") == "Baugatangi 713, Reykjavík"
    )
    assert (
        numbers_to_neutral("Baugatangi 714, Reykjavík") == "Baugatangi 714, Reykjavík"
    )
    assert (
        numbers_to_neutral("Baugatangi 715, Reykjavík") == "Baugatangi 715, Reykjavík"
    )
    assert (
        numbers_to_neutral("Baugatangi 1-4, Reykjavík")
        == "Baugatangi eitt-fjögur, Reykjavík"
    )
    assert (
        numbers_to_neutral("Baugatangi 1-17, Reykjavík")
        == "Baugatangi eitt-17, Reykjavík"
    )<|MERGE_RESOLUTION|>--- conflicted
+++ resolved
@@ -31,14 +31,9 @@
 # pylint: disable=unused-wildcard-import
 from geo import *
 
-<<<<<<< HEAD
 # pylint: disable=unused-wildcard-import
 from queries import *
 
-
-# Routes that don't return 200 OK without certain query/post parameters
-SKIP_ROUTES = frozenset(("/staticmap", "/page", "/exit.api"))
-=======
 # Routes that don't return 200 OK without certain query/post parameters or external services
 SKIP_ROUTES = frozenset((
     "/staticmap",
@@ -48,7 +43,6 @@
     "/nn/translate.api",
     "/exit.api",
 ))
->>>>>>> 530515f3
 
 REQ_METHODS = frozenset(["GET", "POST"])
 
@@ -510,9 +504,10 @@
 def test_query():
     from query import Query
     from queries.builtin import HANDLE_TREE
+    from queries.special import handle_plain_text
 
     assert HANDLE_TREE is True
-
+    assert handle_plain_text
 
 def test_scraper():
     from scraper import Scraper

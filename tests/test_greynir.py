--- conflicted
+++ resolved
@@ -61,13 +61,8 @@
         is a dummy value (set in .travis.yml). """
     global DUMMY_API_KEY
     try:
-<<<<<<< HEAD
         read_api_key("GreynirServerKey") == DUMMY_API_KEY
     except Exception:
-=======
-        return greynir_api_key() == DUMMY_API_KEY
-    except:
->>>>>>> 8a31a799
         return False
 
 

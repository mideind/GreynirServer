--- conflicted
+++ resolved
@@ -212,14 +212,11 @@
         "Sameinuðu Arabísku Furstadæmin": "AE",
         "Norður-Súdan": "SD",
         "Taiwan": "TW",
-<<<<<<< HEAD
         "San Marino": "SM",
-=======
         "Litáen": "LT",  # Bæði Litháen og Litáen í BÍN
         "Mexico": "MX",
         "Vietnam": "VN",
         "Belize": "BZ",
->>>>>>> 352e35a7
     }
 }
 

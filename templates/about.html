--- conflicted
+++ resolved
@@ -181,8 +181,4 @@
   $(document).ready(init);
 </script>
 
-{% endblock %}
-<<<<<<< Updated upstream
-=======
-
->>>>>>> Stashed changes+{% endblock %}
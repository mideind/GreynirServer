
# Reynir: Natural language processing for Icelandic

# Copyright (C) 2016 Vilhjálmur Þorsteinsson
# All rights reserved

# Einræðing

[noun_preferences]

# Val milli stofna af ólíku kyni, þegar orðmyndir eru eins

ára kvk < hk
ára kk < kvk
áranna kvk < hk
áranna kk < hk
ársins kk < hk
árum kvk < hk
árum kk < hk
broti kk < hk
brota kk < hk
brotum kk < hk
brotunum kk < hk
brotanna kk < hk
fyrirsæta hk < kvk
fyrirsætanna hk < kvk
fyrirsætum hk < kvk
fyrirsætunum hk < kvk
guð hk < kk
hóp hk < kk
hópi hk < kk
hóps hk < kk
hópa hk < kk
hver hk < kk
hvers hk < kk
laga kk < hk
laganna kk < hk
lög kk < hk
lögum kk < hk
lögunum kk < hk
mars hk < kk
mála kk < hk
mála kvk < hk
máli kk < hk
málum kk < hk
málum kvk < hk
ríki kk < hk
ríkja kvk < hk
ríkis kk < hk
ríkjum kvk < hk
skálda kk < hk
starfi kk < hk
stæla kvk < kk
virki kk < hk

[name_preferences]

# Margræð orð sem skilja á sem nöfn í byrjun setningar þó þau standi ein

Agli
Agnar
Anna
Andra
Andri
Ara
Ari
Arnar
Atla
Atli
Ámunda
Árna
Árni
Ármann
Ármanni
Ármanns
Ársól
Ársólar
Ársæl
Ársæli
Ársæll
Ársæls
Ása
Ásta
Ástráð
Ástráði
Ástráðs
Baldri
Baldur
Baldurs
Barbara
Bára
Báru
Bergdís
Bergdísar
Bergi
Berglind
Berglindar
Bergs
Bessa
Bessi
Birgi
Birgir
Birgis
Birna
Birni
Birnu
Páll
Pál
Páli
Páls
Jón
Sunna

[stem_preferences]

# Orðmynd verri_stofn+ < betri_stofn

# An SQL query to generate candidates for this list:

# select distinct o.ordmynd,o.stofn from ord o
#     where exists(
#         select * from ord k where k.ordfl=o.ordfl and k.ordmynd=o.ordmynd
#             and k.stofn <> o.stofn limit 1)
#     order by o.ordmynd,o.stofn;

formann formi < formaður
formanna formi formur < formaður

[preferences]

# Form: literal word worse1 worse2... < better

að ao < fs nhm st
að st < nhm
af ao eo < fs
afar no < ao eo
afla no < so
afsakandi no < ao lo
aftan no < eo ao
aldri so < no
alvöru ao eo < no
andstæða no < lo
annað ao < fn lo so
annar no < fn so lo
annar so lo < fn
ansi so no < ao eo
atkvæða lo < no
auðvitað lo < ao
auka no < so
aukinn no < so
á no << fs ao eo so eiga
á ao eo < fs so eiga
ákveða no < so
án no << fs
ár ao eo << no ár
ára so < no
átta so < töl
áttu no < so
banka so < no
bankar so < no
bara no << ao eo
beðið no << so
bent lo < so
benda no << so
beri no < so
berum no < so
besti no < lo so
betri so << lo
betur no << ao eo lo
birti no < so
bláa no < lo
boða no < so
boðinn no < so lo
borið no << so lo
brakandi no < lo so
bráðum no < ao
breyta no < so
brjáluð so << lo
brjálaður so << lo
brjálað so << lo
brotinn no < lo
burt no << ao eo
búa no < so
búið no < so lo
búin no < so lo
búinn no < so lo
bæta no < so
bætir no < so
draga no < so
dreifa no < so
drekka no < so
drukkinn no < lo
dulur no < lo
dæmi so < no
ef no << st ef
eftir eo < fs
eftir st << fs
er st < so vera
erfið no < lo so
eigandi so < no
eigandi lo << no
eigi ao eo < so eiga
eigin no << lo
ein ao < fn
eini so < lo
einn fn < to
ekki no << ao eo
ella no < ao eo
ellefu no < töl
enda no so < st enda
enduðu lo < so
engin no << fn
enn no << ao eo
eða no << st eða
<<<<<<< HEAD
falið no << so
=======
farin so < lo
farinn so < lo
falið no < so
>>>>>>> 73cbbe01
falið lo < so
falla no < so
fara no << so
farið no lo < so
fastar no < lo
fá no << lo so
fá lo < so
fengið lo << so fá
fer no << so
fjallað lo << so
fleiri margur < lo
flest so < fn lo margur
fljót no < lo
fluttir lo < so
formaður so < no
fóru no < so
franska no < lo
frá lo no < fs ao
frekar no so << ao lo
fréttir so < no
full no < lo
fulla no < lo
fullum no < lo
fyrir ao < fs
fyrirtæki so < no
fyrsta no << lo
fyrstu no < lo
færa lo < so
færa no << so
færð no < so
færi no < so fara
færu no << so
gamla no < lo
ganga no < so
gefnar no < so
gegn so lo < fs
gegna lo < so
gegnt fs < so
gegnum lo < fs
geta no < so geta
getum no < so geta
gera lo < so
gerð no < so
gerði no lo < so
gerðir no < so
gerðu no lo < so
gert no lo < so
gjaldþrota no < lo
gott no << lo
góða no < lo
góðar no < lo
góði no << lo
greini no < so
greinir no < so
gripið no < so
gæta no << so
gæti no << so geta
hafa no << so hafa
hafi no < so hafa
hafnar no < so
haft no < so hafa
halda no < so
haldið no < so
hana no ao eo < pfn hún
há no < lo
háa no < lo
háar no < lo
hálfur no < lo
hálfa no < lo
heill no < lo
heima no << ao
heitan no < lo
heitt so < lo ao
helst so < ao
herða no < so
herma no < so
hesti so < no
hinna no < fn gr
hissa no < lo
hitt so < fn
hitt lo << fn
hitta lo << so
hlaut no << so
hlotið no << so
hlutdeild so < no
hratt so < lo
hrópaði lo < so
hrynur no < so
hrærið no < so
hún no < pfn hún
hvarf no < so
hver no < fn
hverfur no < so
hvers no < fn
höfðu lo << so
illa no < lo ao eo
inn eo < fs
innan no << fs innan
inni so < ao
inni no << ao
inni no < so
í ao < fs
íslenska so < lo
íslenskar so < lo
íslenskum so < lo
jarðar so < no
já no < uh ao eo
jú no < uh ao eo
jú ao < uh
kalla no < so
kassi so << no
kaupa no < so
kaupi no < so
klára no < lo so
koma no < so
komin no << so lo
komu no < so
kort lo << no
kosin no lo < so
kosnir lo < so
kveða no << so
kveði no << so
kveðið no << so
kveður no << so
lagði no < so
lagður no < so
langan no < lo
lauk no < so
láta lo << so láta
látið no < so láta
leggja no < so
leiðin lo < no
leikið lo < so
lesið no < so
leyfð no << lo so
leysi no < so
liðinn no < lo
líka no << ao eo
loks no < ao eo
losa no < so
lægi no < so
lægstu no < lo
lögheimili so < no
löngu no < ao eo lo
malla no < so
mati so < no
má no << mega
má no < so mega
má so < mega 		# sögnin 'að má' er sjaldgæfari en 'að mega'
margfalt eo < lo
margs ao eo < lo
meðal no << fs
megi no < so mega
meira no << ao eo lo
mest so < ao eo lo
mesta no << lo
mestu no << lo
miðja no < lo
mig no << pfn ég
miklar so < lo
milli no << fs ao
minna no < lo fn ao eo
minni no < lo
minnkandi no << lo so
missir no < so
mitt ao eo < pfn lo
markaða so < no
markaður so lo < no
móti no < fs so
mun no < so munu
muni no < so munu
munnlega lo < ao eo
munum no < so munu
myndi no << so munu
mæla no < so
ná no < so
nefna no < so
nema no so < st nema
niður fs < ao eo
niður no << ao eo
níu no < töl
njóta no < so
njóti no < so
njótum no < so
nógu lo < ao eo
nú no << ao eo
núna so < ao eo
ný no << lo
nýir so < lo
nýja no << lo
nýjar so < lo
nýjum no << lo
nýr so << lo
nýs no << lo
nýta lo < so
nýtt so < lo
nær ao eo < fs so
næsta no << lo
næstu no << lo
of no << eo ao
og ao << st og
okkur no << pfn ég
opna no < lo
orðið no < so verða
orðinn so < lo
ósköp no < ao eo
óvenju no < ao eo
rakið no < so
ranga no < lo
rangan no < lo
rauðan no < lo
rauðum no < lo
rauður no < lo
ráða no < so
ráðinn no < so
reiðar no < lo
reiðum no < lo
reyndar no < ao eo lo so
reyndum no < lo
reyni no < so
rétt no < lo ao eo
rétta no < lo so
ríkir no << lo so
rúmlega no << ao eo lo
sagði lo << so
sama no < fn
sami no < fn
samið lo < so
sammála no < lo
samtals no < ao eo
samþykkt no < so
sá no << fn so
sátu no < so
segi no < so
segli so < no
selja no < so
sem fs so < st sem
sem ao << st sem
sett no < so
settar lo < so
setts no < so lo
sex no < töl
sé no << so vera
sér ao eo so < abfn
sér no < so abfn
séum no << so vera
sig no << abfn
siglt lo < so
sinn no < fn
sinna no < so
sinna no < fn
sinni no < fn
síðan no < ao eo lo st
sjá no < so
sjálfa no << fn
skapa no < so
skapandi no < so lo
skautað no < so lo
skerið no < so
skorið no < so
skógi so << no
skrúfið no < so
skila no < so
skiptir no < so
skömmum no < so lo
sleikja no < so
sló no < so
slæmt so < lo
snyrta no < so
staðreynd so lo < no
stafað lo < so
stappa no < so
stálpuð so << lo
stálpaður so << lo
stálpað so << lo
stefnir no < so
stóð no < so
stór no << lo
stuðla no < so
stundum no << ao
stýra no < so
suður no << ao
sú no << fn
svaraði lo < so
svolítið lo << ao
sýnt lo < so
sækir no < so
sæt no < lo
sæti so < no lo
sætt no < so
sökkva no < so
sökum ao < fs
taka no < so
talað lo < so
talið no < so
tapar no < so
tekin lo < so
tengdir no < lo so
til eo st < fs
tíu no < töl
tjáði lo < so
tólf no << töl
trausta no < lo
tróð no < so
tæpa no < lo
tæpu no < lo
um ao eo < fs
um st < fs ao eo
undir no << ao eo fs 
undir ao eo < fs
unga no < lo
# upp fs < ao eo
utan st < fs ao
úr no << fs
úti no < ao eo
valda no < so
valið no < so
vanrækt no < so
vaxta so < no
var no << so vera
var lo < so vera
varar no < so
varðandi lo < fs
varið no lo < so
varnað no << so
varpa no < so
vatni so < no
veð so < no
vegna so < fs
vegna lo << fs
veita no < so
<<<<<<< HEAD
vel no << ao eo so
=======
vel no << ao so
>>>>>>> 73cbbe01
vera no < so vera
verði no < so verða
verið no << so vera
versta no < lo
versti no < lo
verða lo < so verða
verðandi no < lo so
verði lo < no so verða
verði no < so verða
verður no << so verða
verst no < ao lo
við no << pfn fs ao ég
við fs ao < pfn ég
víð no < lo
vikið no < so
vil no < so vilja
vildu lo < so vilja
vilja no < so vilja
vill lo < so vilja
virkir no < lo
vita no < so
vitna so < no
vís no < lo
vonandi no < lo ao so
vonandi so < lo ao
vonar no < so
voru fn << so
væri lo < so vera
væri no << so vera
væru no << so vera
væsa no < so
yfir ao < fs
ýti no << so
ýtir no << so
# þakið no < lo
þangað so << ao eo
þannig lo << ao eo # 'þannig' er óbeygt lo í BÍN?
þá no << fn pfn st ao eo þá
þá st < ao eo
þá st < þá
þegar ao eo < st
þetta ao eo << fn
þjálfa no < so
# þótt st < so  	# Fæ margar villur í hina áttina
þóttu no < so þykja
þrátt no << ao
þröngar no < lo
þurfa lo < so þurfa
þurfi lo < so þurfa
þurft no < so þurfa
því ao eo < pfn fn
þær no << pfn fn hún sá
æ no < uh ao
æpir no < so
ættu so < eiga
<|MERGE_RESOLUTION|>--- conflicted
+++ resolved
@@ -1,612 +1,604 @@
-
-# Reynir: Natural language processing for Icelandic
-
-# Copyright (C) 2016 Vilhjálmur Þorsteinsson
-# All rights reserved
-
-# Einræðing
-
-[noun_preferences]
-
-# Val milli stofna af ólíku kyni, þegar orðmyndir eru eins
-
-ára kvk < hk
-ára kk < kvk
-áranna kvk < hk
-áranna kk < hk
-ársins kk < hk
-árum kvk < hk
-árum kk < hk
-broti kk < hk
-brota kk < hk
-brotum kk < hk
-brotunum kk < hk
-brotanna kk < hk
-fyrirsæta hk < kvk
-fyrirsætanna hk < kvk
-fyrirsætum hk < kvk
-fyrirsætunum hk < kvk
-guð hk < kk
-hóp hk < kk
-hópi hk < kk
-hóps hk < kk
-hópa hk < kk
-hver hk < kk
-hvers hk < kk
-laga kk < hk
-laganna kk < hk
-lög kk < hk
-lögum kk < hk
-lögunum kk < hk
-mars hk < kk
-mála kk < hk
-mála kvk < hk
-máli kk < hk
-málum kk < hk
-málum kvk < hk
-ríki kk < hk
-ríkja kvk < hk
-ríkis kk < hk
-ríkjum kvk < hk
-skálda kk < hk
-starfi kk < hk
-stæla kvk < kk
-virki kk < hk
-
-[name_preferences]
-
-# Margræð orð sem skilja á sem nöfn í byrjun setningar þó þau standi ein
-
-Agli
-Agnar
-Anna
-Andra
-Andri
-Ara
-Ari
-Arnar
-Atla
-Atli
-Ámunda
-Árna
-Árni
-Ármann
-Ármanni
-Ármanns
-Ársól
-Ársólar
-Ársæl
-Ársæli
-Ársæll
-Ársæls
-Ása
-Ásta
-Ástráð
-Ástráði
-Ástráðs
-Baldri
-Baldur
-Baldurs
-Barbara
-Bára
-Báru
-Bergdís
-Bergdísar
-Bergi
-Berglind
-Berglindar
-Bergs
-Bessa
-Bessi
-Birgi
-Birgir
-Birgis
-Birna
-Birni
-Birnu
-Páll
-Pál
-Páli
-Páls
-Jón
-Sunna
-
-[stem_preferences]
-
-# Orðmynd verri_stofn+ < betri_stofn
-
-# An SQL query to generate candidates for this list:
-
-# select distinct o.ordmynd,o.stofn from ord o
-#     where exists(
-#         select * from ord k where k.ordfl=o.ordfl and k.ordmynd=o.ordmynd
-#             and k.stofn <> o.stofn limit 1)
-#     order by o.ordmynd,o.stofn;
-
-formann formi < formaður
-formanna formi formur < formaður
-
-[preferences]
-
-# Form: literal word worse1 worse2... < better
-
-að ao < fs nhm st
-að st < nhm
-af ao eo < fs
-afar no < ao eo
-afla no < so
-afsakandi no < ao lo
-aftan no < eo ao
-aldri so < no
-alvöru ao eo < no
-andstæða no < lo
-annað ao < fn lo so
-annar no < fn so lo
-annar so lo < fn
-ansi so no < ao eo
-atkvæða lo < no
-auðvitað lo < ao
-auka no < so
-aukinn no < so
-á no << fs ao eo so eiga
-á ao eo < fs so eiga
-ákveða no < so
-án no << fs
-ár ao eo << no ár
-ára so < no
-átta so < töl
-áttu no < so
-banka so < no
-bankar so < no
-bara no << ao eo
-beðið no << so
-bent lo < so
-benda no << so
-beri no < so
-berum no < so
-besti no < lo so
-betri so << lo
-betur no << ao eo lo
-birti no < so
-bláa no < lo
-boða no < so
-boðinn no < so lo
-borið no << so lo
-brakandi no < lo so
-bráðum no < ao
-breyta no < so
-brjáluð so << lo
-brjálaður so << lo
-brjálað so << lo
-brotinn no < lo
-burt no << ao eo
-búa no < so
-búið no < so lo
-búin no < so lo
-búinn no < so lo
-bæta no < so
-bætir no < so
-draga no < so
-dreifa no < so
-drekka no < so
-drukkinn no < lo
-dulur no < lo
-dæmi so < no
-ef no << st ef
-eftir eo < fs
-eftir st << fs
-er st < so vera
-erfið no < lo so
-eigandi so < no
-eigandi lo << no
-eigi ao eo < so eiga
-eigin no << lo
-ein ao < fn
-eini so < lo
-einn fn < to
-ekki no << ao eo
-ella no < ao eo
-ellefu no < töl
-enda no so < st enda
-enduðu lo < so
-engin no << fn
-enn no << ao eo
-eða no << st eða
-<<<<<<< HEAD
-falið no << so
-=======
-farin so < lo
-farinn so < lo
-falið no < so
->>>>>>> 73cbbe01
-falið lo < so
-falla no < so
-fara no << so
-farið no lo < so
-fastar no < lo
-fá no << lo so
-fá lo < so
-fengið lo << so fá
-fer no << so
-fjallað lo << so
-fleiri margur < lo
-flest so < fn lo margur
-fljót no < lo
-fluttir lo < so
-formaður so < no
-fóru no < so
-franska no < lo
-frá lo no < fs ao
-frekar no so << ao lo
-fréttir so < no
-full no < lo
-fulla no < lo
-fullum no < lo
-fyrir ao < fs
-fyrirtæki so < no
-fyrsta no << lo
-fyrstu no < lo
-færa lo < so
-færa no << so
-færð no < so
-færi no < so fara
-færu no << so
-gamla no < lo
-ganga no < so
-gefnar no < so
-gegn so lo < fs
-gegna lo < so
-gegnt fs < so
-gegnum lo < fs
-geta no < so geta
-getum no < so geta
-gera lo < so
-gerð no < so
-gerði no lo < so
-gerðir no < so
-gerðu no lo < so
-gert no lo < so
-gjaldþrota no < lo
-gott no << lo
-góða no < lo
-góðar no < lo
-góði no << lo
-greini no < so
-greinir no < so
-gripið no < so
-gæta no << so
-gæti no << so geta
-hafa no << so hafa
-hafi no < so hafa
-hafnar no < so
-haft no < so hafa
-halda no < so
-haldið no < so
-hana no ao eo < pfn hún
-há no < lo
-háa no < lo
-háar no < lo
-hálfur no < lo
-hálfa no < lo
-heill no < lo
-heima no << ao
-heitan no < lo
-heitt so < lo ao
-helst so < ao
-herða no < so
-herma no < so
-hesti so < no
-hinna no < fn gr
-hissa no < lo
-hitt so < fn
-hitt lo << fn
-hitta lo << so
-hlaut no << so
-hlotið no << so
-hlutdeild so < no
-hratt so < lo
-hrópaði lo < so
-hrynur no < so
-hrærið no < so
-hún no < pfn hún
-hvarf no < so
-hver no < fn
-hverfur no < so
-hvers no < fn
-höfðu lo << so
-illa no < lo ao eo
-inn eo < fs
-innan no << fs innan
-inni so < ao
-inni no << ao
-inni no < so
-í ao < fs
-íslenska so < lo
-íslenskar so < lo
-íslenskum so < lo
-jarðar so < no
-já no < uh ao eo
-jú no < uh ao eo
-jú ao < uh
-kalla no < so
-kassi so << no
-kaupa no < so
-kaupi no < so
-klára no < lo so
-koma no < so
-komin no << so lo
-komu no < so
-kort lo << no
-kosin no lo < so
-kosnir lo < so
-kveða no << so
-kveði no << so
-kveðið no << so
-kveður no << so
-lagði no < so
-lagður no < so
-langan no < lo
-lauk no < so
-láta lo << so láta
-látið no < so láta
-leggja no < so
-leiðin lo < no
-leikið lo < so
-lesið no < so
-leyfð no << lo so
-leysi no < so
-liðinn no < lo
-líka no << ao eo
-loks no < ao eo
-losa no < so
-lægi no < so
-lægstu no < lo
-lögheimili so < no
-löngu no < ao eo lo
-malla no < so
-mati so < no
-má no << mega
-má no < so mega
-má so < mega 		# sögnin 'að má' er sjaldgæfari en 'að mega'
-margfalt eo < lo
-margs ao eo < lo
-meðal no << fs
-megi no < so mega
-meira no << ao eo lo
-mest so < ao eo lo
-mesta no << lo
-mestu no << lo
-miðja no < lo
-mig no << pfn ég
-miklar so < lo
-milli no << fs ao
-minna no < lo fn ao eo
-minni no < lo
-minnkandi no << lo so
-missir no < so
-mitt ao eo < pfn lo
-markaða so < no
-markaður so lo < no
-móti no < fs so
-mun no < so munu
-muni no < so munu
-munnlega lo < ao eo
-munum no < so munu
-myndi no << so munu
-mæla no < so
-ná no < so
-nefna no < so
-nema no so < st nema
-niður fs < ao eo
-niður no << ao eo
-níu no < töl
-njóta no < so
-njóti no < so
-njótum no < so
-nógu lo < ao eo
-nú no << ao eo
-núna so < ao eo
-ný no << lo
-nýir so < lo
-nýja no << lo
-nýjar so < lo
-nýjum no << lo
-nýr so << lo
-nýs no << lo
-nýta lo < so
-nýtt so < lo
-nær ao eo < fs so
-næsta no << lo
-næstu no << lo
-of no << eo ao
-og ao << st og
-okkur no << pfn ég
-opna no < lo
-orðið no < so verða
-orðinn so < lo
-ósköp no < ao eo
-óvenju no < ao eo
-rakið no < so
-ranga no < lo
-rangan no < lo
-rauðan no < lo
-rauðum no < lo
-rauður no < lo
-ráða no < so
-ráðinn no < so
-reiðar no < lo
-reiðum no < lo
-reyndar no < ao eo lo so
-reyndum no < lo
-reyni no < so
-rétt no < lo ao eo
-rétta no < lo so
-ríkir no << lo so
-rúmlega no << ao eo lo
-sagði lo << so
-sama no < fn
-sami no < fn
-samið lo < so
-sammála no < lo
-samtals no < ao eo
-samþykkt no < so
-sá no << fn so
-sátu no < so
-segi no < so
-segli so < no
-selja no < so
-sem fs so < st sem
-sem ao << st sem
-sett no < so
-settar lo < so
-setts no < so lo
-sex no < töl
-sé no << so vera
-sér ao eo so < abfn
-sér no < so abfn
-séum no << so vera
-sig no << abfn
-siglt lo < so
-sinn no < fn
-sinna no < so
-sinna no < fn
-sinni no < fn
-síðan no < ao eo lo st
-sjá no < so
-sjálfa no << fn
-skapa no < so
-skapandi no < so lo
-skautað no < so lo
-skerið no < so
-skorið no < so
-skógi so << no
-skrúfið no < so
-skila no < so
-skiptir no < so
-skömmum no < so lo
-sleikja no < so
-sló no < so
-slæmt so < lo
-snyrta no < so
-staðreynd so lo < no
-stafað lo < so
-stappa no < so
-stálpuð so << lo
-stálpaður so << lo
-stálpað so << lo
-stefnir no < so
-stóð no < so
-stór no << lo
-stuðla no < so
-stundum no << ao
-stýra no < so
-suður no << ao
-sú no << fn
-svaraði lo < so
-svolítið lo << ao
-sýnt lo < so
-sækir no < so
-sæt no < lo
-sæti so < no lo
-sætt no < so
-sökkva no < so
-sökum ao < fs
-taka no < so
-talað lo < so
-talið no < so
-tapar no < so
-tekin lo < so
-tengdir no < lo so
-til eo st < fs
-tíu no < töl
-tjáði lo < so
-tólf no << töl
-trausta no < lo
-tróð no < so
-tæpa no < lo
-tæpu no < lo
-um ao eo < fs
-um st < fs ao eo
-undir no << ao eo fs 
-undir ao eo < fs
-unga no < lo
-# upp fs < ao eo
-utan st < fs ao
-úr no << fs
-úti no < ao eo
-valda no < so
-valið no < so
-vanrækt no < so
-vaxta so < no
-var no << so vera
-var lo < so vera
-varar no < so
-varðandi lo < fs
-varið no lo < so
-varnað no << so
-varpa no < so
-vatni so < no
-veð so < no
-vegna so < fs
-vegna lo << fs
-veita no < so
-<<<<<<< HEAD
-vel no << ao eo so
-=======
-vel no << ao so
->>>>>>> 73cbbe01
-vera no < so vera
-verði no < so verða
-verið no << so vera
-versta no < lo
-versti no < lo
-verða lo < so verða
-verðandi no < lo so
-verði lo < no so verða
-verði no < so verða
-verður no << so verða
-verst no < ao lo
-við no << pfn fs ao ég
-við fs ao < pfn ég
-víð no < lo
-vikið no < so
-vil no < so vilja
-vildu lo < so vilja
-vilja no < so vilja
-vill lo < so vilja
-virkir no < lo
-vita no < so
-vitna so < no
-vís no < lo
-vonandi no < lo ao so
-vonandi so < lo ao
-vonar no < so
-voru fn << so
-væri lo < so vera
-væri no << so vera
-væru no << so vera
-væsa no < so
-yfir ao < fs
-ýti no << so
-ýtir no << so
-# þakið no < lo
-þangað so << ao eo
-þannig lo << ao eo # 'þannig' er óbeygt lo í BÍN?
-þá no << fn pfn st ao eo þá
-þá st < ao eo
-þá st < þá
-þegar ao eo < st
-þetta ao eo << fn
-þjálfa no < so
-# þótt st < so  	# Fæ margar villur í hina áttina
-þóttu no < so þykja
-þrátt no << ao
-þröngar no < lo
-þurfa lo < so þurfa
-þurfi lo < so þurfa
-þurft no < so þurfa
-því ao eo < pfn fn
-þær no << pfn fn hún sá
-æ no < uh ao
-æpir no < so
-ættu so < eiga
+
+# Reynir: Natural language processing for Icelandic
+
+# Copyright (C) 2016 Vilhjálmur Þorsteinsson
+# All rights reserved
+
+# Einræðing
+
+[noun_preferences]
+
+# Val milli stofna af ólíku kyni, þegar orðmyndir eru eins
+
+ára kvk < hk
+ára kk < kvk
+áranna kvk < hk
+áranna kk < hk
+ársins kk < hk
+árum kvk < hk
+árum kk < hk
+broti kk < hk
+brota kk < hk
+brotum kk < hk
+brotunum kk < hk
+brotanna kk < hk
+fyrirsæta hk < kvk
+fyrirsætanna hk < kvk
+fyrirsætum hk < kvk
+fyrirsætunum hk < kvk
+guð hk < kk
+hóp hk < kk
+hópi hk < kk
+hóps hk < kk
+hópa hk < kk
+hver hk < kk
+hvers hk < kk
+laga kk < hk
+laganna kk < hk
+lög kk < hk
+lögum kk < hk
+lögunum kk < hk
+mars hk < kk
+mála kk < hk
+mála kvk < hk
+máli kk < hk
+málum kk < hk
+málum kvk < hk
+ríki kk < hk
+ríkja kvk < hk
+ríkis kk < hk
+ríkjum kvk < hk
+skálda kk < hk
+starfi kk < hk
+stæla kvk < kk
+virki kk < hk
+
+[name_preferences]
+
+# Margræð orð sem skilja á sem nöfn í byrjun setningar þó þau standi ein
+
+Agli
+Agnar
+Anna
+Andra
+Andri
+Ara
+Ari
+Arnar
+Atla
+Atli
+Ámunda
+Árna
+Árni
+Ármann
+Ármanni
+Ármanns
+Ársól
+Ársólar
+Ársæl
+Ársæli
+Ársæll
+Ársæls
+Ása
+Ásta
+Ástráð
+Ástráði
+Ástráðs
+Baldri
+Baldur
+Baldurs
+Barbara
+Bára
+Báru
+Bergdís
+Bergdísar
+Bergi
+Berglind
+Berglindar
+Bergs
+Bessa
+Bessi
+Birgi
+Birgir
+Birgis
+Birna
+Birni
+Birnu
+Páll
+Pál
+Páli
+Páls
+Jón
+Sunna
+
+[stem_preferences]
+
+# Orðmynd verri_stofn+ < betri_stofn
+
+# An SQL query to generate candidates for this list:
+
+# select distinct o.ordmynd,o.stofn from ord o
+#     where exists(
+#         select * from ord k where k.ordfl=o.ordfl and k.ordmynd=o.ordmynd
+#             and k.stofn <> o.stofn limit 1)
+#     order by o.ordmynd,o.stofn;
+
+formann formi < formaður
+formanna formi formur < formaður
+
+[preferences]
+
+# Form: literal word worse1 worse2... < better
+
+að ao < fs nhm st
+að st < nhm
+af ao eo < fs
+afar no < ao eo
+afla no < so
+afsakandi no < ao lo
+aftan no < eo ao
+aldri so < no
+alvöru ao eo < no
+andstæða no < lo
+annað ao < fn lo so
+annar no < fn so lo
+annar so lo < fn
+ansi so no < ao eo
+atkvæða lo < no
+auðvitað lo < ao
+auka no < so
+aukinn no < so
+á no << fs ao eo so eiga
+á ao eo < fs so eiga
+ákveða no < so
+án no << fs
+ár ao eo << no ár
+ára so < no
+átta so < töl
+áttu no < so
+banka so < no
+bankar so < no
+bara no << ao eo
+beðið no << so
+bent lo < so
+benda no << so
+beri no < so
+berum no < so
+besti no < lo so
+betri so << lo
+betur no << ao eo lo
+birti no < so
+bláa no < lo
+boða no < so
+boðinn no < so lo
+borið no << so lo
+brakandi no < lo so
+bráðum no < ao
+breyta no < so
+brjáluð so << lo
+brjálaður so << lo
+brjálað so << lo
+brotinn no < lo
+burt no << ao eo
+búa no < so
+búið no < so lo
+búin no < so lo
+búinn no < so lo
+bæta no < so
+bætir no < so
+draga no < so
+dreifa no < so
+drekka no < so
+drukkinn no < lo
+dulur no < lo
+dæmi so < no
+ef no << st ef
+eftir eo < fs
+eftir st << fs
+er st < so vera
+erfið no < lo so
+eigandi so < no
+eigandi lo << no
+eigi ao eo < so eiga
+eigin no << lo
+ein ao < fn
+eini so < lo
+einn fn < to
+ekki no << ao eo
+ella no < ao eo
+ellefu no < töl
+enda no so < st enda
+enduðu lo < so
+engin no << fn
+enn no << ao eo
+eða no << st eða
+falið no << so
+farin so < lo
+farinn so < lo
+falið lo < so
+falla no < so
+fara no << so
+farið no lo < so
+fastar no < lo
+fá no << lo so
+fá lo < so
+fengið lo << so fá
+fer no << so
+fjallað lo << so
+fleiri margur < lo
+flest so < fn lo margur
+fljót no < lo
+fluttir lo < so
+formaður so < no
+fóru no < so
+franska no < lo
+frá lo no < fs ao
+frekar no so << ao lo
+fréttir so < no
+full no < lo
+fulla no < lo
+fullum no < lo
+fyrir ao < fs
+fyrirtæki so < no
+fyrsta no << lo
+fyrstu no < lo
+færa lo < so
+færa no << so
+færð no < so
+færi no < so fara
+færu no << so
+gamla no < lo
+ganga no < so
+gefnar no < so
+gegn so lo < fs
+gegna lo < so
+gegnt fs < so
+gegnum lo < fs
+geta no < so geta
+getum no < so geta
+gera lo < so
+gerð no < so
+gerði no lo < so
+gerðir no < so
+gerðu no lo < so
+gert no lo < so
+gjaldþrota no < lo
+gott no << lo
+góða no < lo
+góðar no < lo
+góði no << lo
+greini no < so
+greinir no < so
+gripið no < so
+gæta no << so
+gæti no << so geta
+hafa no << so hafa
+hafi no < so hafa
+hafnar no < so
+haft no < so hafa
+halda no < so
+haldið no < so
+hana no ao eo < pfn hún
+há no < lo
+háa no < lo
+háar no < lo
+hálfur no < lo
+hálfa no < lo
+heill no < lo
+heima no << ao
+heitan no < lo
+heitt so < lo ao
+helst so < ao
+herða no < so
+herma no < so
+hesti so < no
+hinna no < fn gr
+hissa no < lo
+hitt so < fn
+hitt lo << fn
+hitta lo << so
+hlaut no << so
+hlotið no << so
+hlutdeild so < no
+hratt so < lo
+hrópaði lo < so
+hrynur no < so
+hrærið no < so
+hún no < pfn hún
+hvarf no < so
+hver no < fn
+hverfur no < so
+hvers no < fn
+höfðu lo << so
+illa no < lo ao eo
+inn eo < fs
+innan no << fs innan
+inni so < ao
+inni no << ao
+inni no < so
+í ao < fs
+íslenska so < lo
+íslenskar so < lo
+íslenskum so < lo
+jarðar so < no
+já no < uh ao eo
+jú no < uh ao eo
+jú ao < uh
+kalla no < so
+kassi so << no
+kaupa no < so
+kaupi no < so
+klára no < lo so
+koma no < so
+komin no << so lo
+komu no < so
+kort lo << no
+kosin no lo < so
+kosnir lo < so
+kveða no << so
+kveði no << so
+kveðið no << so
+kveður no << so
+lagði no < so
+lagður no < so
+langan no < lo
+lauk no < so
+láta lo << so láta
+látið no < so láta
+leggja no < so
+leiðin lo < no
+leikið lo < so
+lesið no < so
+leyfð no << lo so
+leysi no < so
+liðinn no < lo
+líka no << ao eo
+loks no < ao eo
+losa no < so
+lægi no < so
+lægstu no < lo
+lögheimili so < no
+löngu no < ao eo lo
+malla no < so
+mati so < no
+má no << mega
+má no < so mega
+má so < mega 		# sögnin 'að má' er sjaldgæfari en 'að mega'
+margfalt eo < lo
+margs ao eo < lo
+meðal no << fs
+megi no < so mega
+meira no << ao eo lo
+mest so < ao eo lo
+mesta no << lo
+mestu no << lo
+miðja no < lo
+mig no << pfn ég
+miklar so < lo
+milli no << fs ao
+minna no < lo fn ao eo
+minni no < lo
+minnkandi no << lo so
+missir no < so
+mitt ao eo < pfn lo
+markaða so < no
+markaður so lo < no
+móti no < fs so
+mun no < so munu
+muni no < so munu
+munnlega lo < ao eo
+munum no < so munu
+myndi no << so munu
+mæla no < so
+ná no < so
+nefna no < so
+nema no so < st nema
+niður fs < ao eo
+niður no << ao eo
+níu no < töl
+njóta no < so
+njóti no < so
+njótum no < so
+nógu lo < ao eo
+nú no << ao eo
+núna so < ao eo
+ný no << lo
+nýir so < lo
+nýja no << lo
+nýjar so < lo
+nýjum no << lo
+nýr so << lo
+nýs no << lo
+nýta lo < so
+nýtt so < lo
+nær ao eo < fs so
+næsta no << lo
+næstu no << lo
+of no << eo ao
+og ao << st og
+okkur no << pfn ég
+opna no < lo
+orðið no < so verða
+orðinn so < lo
+ósköp no < ao eo
+óvenju no < ao eo
+rakið no < so
+ranga no < lo
+rangan no < lo
+rauðan no < lo
+rauðum no < lo
+rauður no < lo
+ráða no < so
+ráðinn no < so
+reiðar no < lo
+reiðum no < lo
+reyndar no < ao eo lo so
+reyndum no < lo
+reyni no < so
+rétt no < lo ao eo
+rétta no < lo so
+ríkir no << lo so
+rúmlega no << ao eo lo
+sagði lo << so
+sama no < fn
+sami no < fn
+samið lo < so
+sammála no < lo
+samtals no < ao eo
+samþykkt no < so
+sá no << fn so
+sátu no < so
+segi no < so
+segli so < no
+selja no < so
+sem fs so < st sem
+sem ao << st sem
+sett no < so
+settar lo < so
+setts no < so lo
+sex no < töl
+sé no << so vera
+sér ao eo so < abfn
+sér no < so abfn
+séum no << so vera
+sig no << abfn
+siglt lo < so
+sinn no < fn
+sinna no < so
+sinna no < fn
+sinni no < fn
+síðan no < ao eo lo st
+sjá no < so
+sjálfa no << fn
+skapa no < so
+skapandi no < so lo
+skautað no < so lo
+skerið no < so
+skorið no < so
+skógi so << no
+skrúfið no < so
+skila no < so
+skiptir no < so
+skömmum no < so lo
+sleikja no < so
+sló no < so
+slæmt so < lo
+snyrta no < so
+staðreynd so lo < no
+stafað lo < so
+stappa no < so
+stálpuð so << lo
+stálpaður so << lo
+stálpað so << lo
+stefnir no < so
+stóð no < so
+stór no << lo
+stuðla no < so
+stundum no << ao
+stýra no < so
+suður no << ao
+sú no << fn
+svaraði lo < so
+svolítið lo << ao
+sýnt lo < so
+sækir no < so
+sæt no < lo
+sæti so < no lo
+sætt no < so
+sökkva no < so
+sökum ao < fs
+taka no < so
+talað lo < so
+talið no < so
+tapar no < so
+tekin lo < so
+tengdir no < lo so
+til eo st < fs
+tíu no < töl
+tjáði lo < so
+tólf no << töl
+trausta no < lo
+tróð no < so
+tæpa no < lo
+tæpu no < lo
+um ao eo < fs
+um st < fs ao eo
+undir no << ao eo fs 
+undir ao eo < fs
+unga no < lo
+# upp fs < ao eo
+utan st < fs ao
+úr no << fs
+úti no < ao eo
+valda no < so
+valið no < so
+vanrækt no < so
+vaxta so < no
+var no << so vera
+var lo < so vera
+varar no < so
+varðandi lo < fs
+varið no lo < so
+varnað no << so
+varpa no < so
+vatni so < no
+veð so < no
+vegna so < fs
+vegna lo << fs
+veita no < so
+vel no << ao eo so
+vera no < so vera
+verði no < so verða
+verið no << so vera
+versta no < lo
+versti no < lo
+verða lo < so verða
+verðandi no < lo so
+verði lo < no so verða
+verði no < so verða
+verður no << so verða
+verst no < ao lo
+við no << pfn fs ao ég
+við fs ao < pfn ég
+víð no < lo
+vikið no < so
+vil no < so vilja
+vildu lo < so vilja
+vilja no < so vilja
+vill lo < so vilja
+virkir no < lo
+vita no < so
+vitna so < no
+vís no < lo
+vonandi no < lo ao so
+vonandi so < lo ao
+vonar no < so
+voru fn << so
+væri lo < so vera
+væri no << so vera
+væru no << so vera
+væsa no < so
+yfir ao < fs
+ýti no << so
+ýtir no << so
+# þakið no < lo
+þangað so << ao eo
+þannig lo << ao eo # 'þannig' er óbeygt lo í BÍN?
+þá no << fn pfn st ao eo þá
+þá st < ao eo
+þá st < þá
+þegar ao eo < st
+þetta ao eo << fn
+þjálfa no < so
+# þótt st < so  	# Fæ margar villur í hina áttina
+þóttu no < so þykja
+þrátt no << ao
+þröngar no < lo
+þurfa lo < so þurfa
+þurfi lo < so þurfa
+þurft no < so þurfa
+því ao eo < pfn fn
+þær no << pfn fn hún sá
+æ no < uh ao
+æpir no < so
+ættu so < eiga
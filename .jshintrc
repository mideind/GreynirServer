{
    // JSHint Configuration File
    // See http://jshint.com/docs/ for more details
    "maxerr": 50, // {int} Maximum error before stopping
    // Enforcing
    "bitwise": true, // true: Prohibit bitwise operators (&, |, ^, etc.)
    "camelcase": false, // true: Identifiers must be in camelCase
    "curly": true, // true: Require {} for every new block or scope
    "eqeqeq": true, // true: Require triple equals (===) for comparison
    "forin": true, // true: Require filtering for..in loops with obj.hasOwnProperty()
    "freeze": true, // true: prohibits overwriting prototypes of native objects such as Array, Date etc.
    "immed": true, // true: Require immediate invocations to be wrapped in parens e.g. `(function () { } ());`
    "latedef": true, // true: Require variables/functions to be defined before being used
    "newcap": true, // true: Require capitalization of all constructor functions e.g. `new F()`
    "noarg": true, // true: Prohibit use of `arguments.caller` and `arguments.callee`
    "noempty": true, // true: Prohibit use of empty blocks
    "nonbsp": true, // true: Prohibit "non-breaking whitespace" characters.
    "nonew": false, // true: Prohibit use of constructors for side-effects (without assignment)
    "plusplus": false, // true: Prohibit use of `++` and `--`
    "quotmark": false, // Quotation mark consistency:
    //   false    : do nothing (default)
    //   true     : ensure whatever is used is consistent
    //   "single" : require single quotes
    //   "double" : require double quotes
    "undef": true, // true: Require all non-global variables to be declared (prevents global leaks)
    "unused": false, // Unused variables:
    //   true     : all variables, last function parameter
    //   "vars"   : all variables only
    //   "strict" : all variables, all function parameters
    "strict": true, // true: Requires all functions run in ES5 Strict Mode
    "maxparams": false, // {int} Max number of formal params allowed per function
    "maxdepth": false, // {int} Max depth of nested blocks (within functions)
    "maxstatements": false, // {int} Max number statements per function
    "maxcomplexity": false, // {int} Max cyclomatic complexity per function
    "maxlen": false, // {int} Max number of characters per line
    "varstmt": false, // true: Disallow any var statements. Only `let` and `const` are allowed.
    // Relaxing
<<<<<<< HEAD
    "asi"           : false,     // true: Tolerate Automatic Semicolon Insertion (no semicolons)
    "boss"          : false,     // true: Tolerate assignments where comparisons would be expected
    "debug"         : false,     // true: Allow debugger statements e.g. browser breakpoints.
    "eqnull"        : false,     // true: Tolerate use of `== null`
    "esversion"     : 8,         // {int} Specify the ECMAScript version to which the code must adhere.
    "moz"           : false,     // true: Allow Mozilla specific syntax (extends and overrides esnext features)
                                 // (ex: `for each`, multiple try/catch, function expression…)
    "evil"          : false,     // true: Tolerate use of `eval` and `new Function()`
=======
    "asi": false, // true: Tolerate Automatic Semicolon Insertion (no semicolons)
    "boss": false, // true: Tolerate assignments where comparisons would be expected
    "debug": false, // true: Allow debugger statements e.g. browser breakpoints.
    "eqnull": false, // true: Tolerate use of `== null`
    "esversion": 6, // {int} Specify the ECMAScript version to which the code must adhere.
    "moz": false, // true: Allow Mozilla specific syntax (extends and overrides esnext features)
    // (ex: `for each`, multiple try/catch, function expression…)
    "evil": false, // true: Tolerate use of `eval` and `new Function()`
>>>>>>> 29e56a39
    // We allow the following due to "use strict" backwards compatibility
    "expr": true, // true: Tolerate `ExpressionStatement` as Programs
    "funcscope": false, // true: Tolerate defining variables inside control statements
    "globalstrict": true, // true: Allow global "use strict" (also enables 'strict')
    "iterator": false, // true: Tolerate using the `__iterator__` property
    "lastsemic": false, // true: Tolerate omitting a semicolon for the last statement of a 1-line block
    "laxbreak": false, // true: Tolerate possibly unsafe line breakings
    "laxcomma": false, // true: Tolerate comma-first style coding
    "loopfunc": false, // true: Tolerate functions being defined in loops
    "multistr": false, // true: Tolerate multi-line strings
    "noyield": false, // true: Tolerate generator functions with no yield statement in them.
    "notypeof": false, // true: Tolerate invalid typeof operator values
    "proto": false, // true: Tolerate using the `__proto__` property
    "scripturl": false, // true: Tolerate script-targeted URLs
    "shadow": false, // true: Allows re-define variables later in code e.g. `var x=1; x=2;`
    "sub": true, // true: Tolerate using `[]` notation when it can still be expressed in dot notation
    "supernew": false, // true: Tolerate `new function () { ... };` and `new Object;`
    "validthis": true, // true: Tolerate using this in a non-constructor function
    // Environments
    "browser": true, // Web Browser (window, document, etc)
    "browserify": false, // Browserify (node.js code in the browser)
    "couch": false, // CouchDB
    "devel": true, // Development/debugging (alert, confirm, etc)
    "dojo": false, // Dojo Toolkit
    "jasmine": false, // Jasmine
    "jquery": true, // jQuery
    "mocha": false, // Mocha
    "mootools": false, // MooTools
    "node": false, // Node.js
    "nonstandard": false, // Widely adopted globals (escape, unescape, etc)
    "phantom": false, // PhantomJS
    "prototypejs": false, // Prototype and Scriptaculous
    "qunit": false, // QUnit
    "rhino": false, // Rhino
    "shelljs": false, // ShellJS
    "typed": false, // Globals for typed array constructions
    "worker": false, // Web Workers
    "wsh": false, // Windows Scripting Host
    "yui": false, // Yahoo User Interface
    // Custom Globals
    "predef": []
}<|MERGE_RESOLUTION|>--- conflicted
+++ resolved
@@ -35,16 +35,6 @@
     "maxlen": false, // {int} Max number of characters per line
     "varstmt": false, // true: Disallow any var statements. Only `let` and `const` are allowed.
     // Relaxing
-<<<<<<< HEAD
-    "asi"           : false,     // true: Tolerate Automatic Semicolon Insertion (no semicolons)
-    "boss"          : false,     // true: Tolerate assignments where comparisons would be expected
-    "debug"         : false,     // true: Allow debugger statements e.g. browser breakpoints.
-    "eqnull"        : false,     // true: Tolerate use of `== null`
-    "esversion"     : 8,         // {int} Specify the ECMAScript version to which the code must adhere.
-    "moz"           : false,     // true: Allow Mozilla specific syntax (extends and overrides esnext features)
-                                 // (ex: `for each`, multiple try/catch, function expression…)
-    "evil"          : false,     // true: Tolerate use of `eval` and `new Function()`
-=======
     "asi": false, // true: Tolerate Automatic Semicolon Insertion (no semicolons)
     "boss": false, // true: Tolerate assignments where comparisons would be expected
     "debug": false, // true: Allow debugger statements e.g. browser breakpoints.
@@ -53,7 +43,6 @@
     "moz": false, // true: Allow Mozilla specific syntax (extends and overrides esnext features)
     // (ex: `for each`, multiple try/catch, function expression…)
     "evil": false, // true: Tolerate use of `eval` and `new Function()`
->>>>>>> 29e56a39
     // We allow the following due to "use strict" backwards compatibility
     "expr": true, // true: Tolerate `ExpressionStatement` as Programs
     "funcscope": false, // true: Tolerate defining variables inside control statements

"""

    Greynir: Natural language processing for Icelandic

    Default scraping helpers module

    Copyright (C) 2021 Miðeind ehf.

       This program is free software: you can redistribute it and/or modify
       it under the terms of the GNU General Public License as published by
       the Free Software Foundation, either version 3 of the License, or
       (at your option) any later version.
       This program is distributed in the hope that it will be useful,
       but WITHOUT ANY WARRANTY; without even the implied warranty of
       MERCHANTABILITY or FITNESS FOR A PARTICULAR PURPOSE.  See the
       GNU General Public License for more details.

    You should have received a copy of the GNU General Public License
    along with this program.  If not, see http://www.gnu.org/licenses/.


    This module implements a set of default scraping helpers for
    a number of Icelandic websites. The particular scraping module and
    class to be used for each root website is selected in the roots
    table of the scraper database.

"""

import re
import logging
from typing import Any, Iterable, Match, Optional, Sequence, Union
import urllib.parse as urlparse
import requests
from datetime import datetime

from bs4 import BeautifulSoup
<<<<<<< HEAD
from bs4.element import NavigableString, Tag
=======
from bs4.element import Tag, NavigableString
>>>>>>> f912770e

MODULE_NAME = __name__

# The HTML parser to use with BeautifulSoup
# _HTML_PARSER = "html5lib"
_HTML_PARSER = "html.parser"

# Icelandic month names. Used for parsing
# date strings in some of the scrapers
MONTHS: Sequence[str] = [
    "janúar",
    "febrúar",
    "mars",
    "apríl",
    "maí",
    "júní",
    "júlí",
    "ágúst",
    "september",
    "október",
    "nóvember",
    "desember",
]

MONTHS_ABBR: Sequence[str] = [
    "jan",
    "feb",
    "mar",
    "apr",
    "maí",
    "jún",
    "júl",
    "ágú",
    "sep",
    "okt",
    "nóv",
    "des",
]


class Metadata:
    """ The metadata returned by the helper.get_metadata() function """

    def __init__(
        self,
        heading: Optional[str],
        author: str,
        timestamp: datetime,
        authority: float,
        icon: str,
    ) -> None:
        self.heading = heading
        self.author = author
        self.timestamp = timestamp
        self.authority = authority
        self.icon = icon

    def __repr__(self) -> str:
        return "{0}(heading='{1}', author='{2}', ts='{3}')".format(
            type(self).__name__, self.heading, self.author, self.timestamp
        )


class ScrapeHelper:
    """ Generic scraping helper base class """

    def __init__(self, root):
        self._domain = root.domain
        self._authority = root.authority
        self._author = root.author
        self._description = root.description
        self._root_id = root.id
        self._feeds = []

    def make_soup(self, doc: str) -> Optional[BeautifulSoup]:
        """ Make a soup object from a document """
        soup = BeautifulSoup(doc, _HTML_PARSER)
        return None if (soup is None or soup.html is None) else soup

    def skip_url(self, url: str) -> bool:
        """ Return True if this URL should not be scraped """
        return False  # Scrape all URLs by default

    def skip_rss_entry(self, entry):
        """ Return True if URL in RSS feed entry should be skipped """
        return False

    @staticmethod
    def unescape(s: str) -> str:
        """ Unescape headings that may contain Unicode characters """

        def replacer(matchobj: Match[str]) -> str:
            m = matchobj.group(1)
            assert m
            return chr(int(m, 16))  # Hex

        # Example: \u0084 -> chr(132)
        return re.sub(r"\\u([0-9a-fA-F]{4})", replacer, s) if s else ""

    def get_metadata(self, soup: BeautifulSoup) -> Metadata:
        """ Analyze the article HTML soup and return metadata """
        return Metadata(
            heading=None,
            author=self.author,
            timestamp=datetime.utcnow(),
            authority=self.authority,
            icon=self.icon,
        )

    @staticmethod
    def _get_body(soup: BeautifulSoup):
        """ Can be overridden in subclasses in special situations """
        return soup.html.body

    def get_content(self, soup: BeautifulSoup):
        """Find the actual article content within an HTML soup
        and return its parent node"""
        if not soup or not soup.html or not soup.html.body:
            # No body in HTML: something is wrong, return None
            logging.warning("get_content returning None")
            return None
        f = getattr(self, "_get_content")
        if callable(f):
            content = f(self._get_body(soup))
            if content:
                # Always delete embedded social media widgets
                content = ScrapeHelper.del_social_embeds(content)
        else:
            content = None
        # By default, return the entire body
        return content or self._get_body(soup)

    @property
    def root_id(self) -> str:
        """ Return the root id corresponding to this domain """
        return self._root_id

    @property
    def domain(self) -> str:
        return self._domain

    @property
    def icon(self) -> str:
        """ Return the name of an icon file for this root """
        return self._domain + ".png"

    @property
    def authority(self) -> float:
        return self._authority

    @property
    def author(self) -> str:
        return self._author

    @property
    def feeds(self):
        return self._feeds

    @property
    def scr_module(self) -> str:
        """ Return the name of the module for this scraping helper class """
        return MODULE_NAME

    @property
    def scr_class(self) -> str:
        """ Return the name of this scraping helper class """
        return self.__class__.__name__

    @property
    def scr_version(self) -> str:
        """ Return the version of this scraping helper class """
        # If no VERSION attribute in the class, return a default '1.0'
        return getattr(self.__class__, "VERSION", "1.0")

    @staticmethod
    def general_filter(tag: Tag, name: str, attr: str, attr_val: Union[str, Iterable[str]]) -> bool:
        """General filter function to use with BeautifulSoup.find().
        Looks for tag['attr'] == attr_val or attr_val in tag['attr'].
        attr_val can also be iterable, in which case all the given
        attribute values must be present on the tag for the match to
        be made."""
        if tag.name != name or not tag.has_attr(attr):
            return False
        a = tag[attr]
        assert a is not None

        # Handle both potentially multi-valued attrs
        # (for instance multiple classes on a div),
        # and multi-valued attr_vals (for instance more
        # than one class that should be present)
        if isinstance(a, str):
            a = set(a.split())
        if isinstance(attr_val, str):
            return attr_val in a
        return all(v in a for v in attr_val)

    @staticmethod
    def meta_property_filter(tag: Tag, prop_val: Union[str, Iterable[str]], prop_attr: str="property") -> bool:
        """ Filter function for meta properties in HTML documents """
        # By default, catch <meta property='prop_val' content='X'>
        return ScrapeHelper.general_filter(tag, "meta", prop_attr, prop_val)

    @staticmethod
    def div_class_filter(tag: Tag, cls: Union[str, Iterable[str]]) -> bool:
        """ Filter function for divs in HTML documents, selected by class """
        return ScrapeHelper.general_filter(tag, "div", "class", cls)

    @staticmethod
    def div_id_filter(tag: Tag, div_id: Union[str, Iterable[str]]) -> bool:
        """ Filter function for divs in HTML documents, selected by id """
        return ScrapeHelper.general_filter(tag, "div", "id", div_id)

    @staticmethod
    def meta_property(soup: BeautifulSoup, property_name: str, prop_attr: str="property"):
        try:
            f = lambda tag: ScrapeHelper.meta_property_filter(
                tag, property_name, prop_attr
            )
            mp = soup.html.head.find(f)
            if not mp:
                logging.warning(
                    "meta property {0} not found in soup.html.head".format(
                        property_name
                    )
                )
            return str(mp["content"]) if mp else None
        except Exception as e:
            logging.warning(
                "Exception in meta_property('{0}'): {1}".format(property_name, e)
            )
            return None

    @staticmethod
    def tag_prop_val(soup: BeautifulSoup, tag: Tag, prop: str, val: Union[str, Iterable[str]]):
        """ Find a tag of a given type with an attribute having the specified value """
        if not soup:
            return None
        return soup.find(lambda t: ScrapeHelper.general_filter(t, tag, prop, val))

    @staticmethod
    def tag_class(soup: BeautifulSoup, tag: Tag, cls: Union[str, Iterable[str]]):
        """ Find a tag of a given type with a particular class """
        return ScrapeHelper.tag_prop_val(soup, tag, "class", cls)

    @staticmethod
    def div_class(soup: BeautifulSoup, *argv: Any) -> Optional[BeautifulSoup]:
        """Find a div with a particular class/set of classes within the
        HTML soup, recursively within its parent if more than one
        div spec is given"""
        for cls in argv:
            if not soup:
                return None
            f = lambda tag: ScrapeHelper.div_class_filter(tag, cls)
            soup = soup.find(f)
        return soup

    @staticmethod
    def nested_tag(soup: BeautifulSoup, *argv: Any):
        """ Find a tag within a nested hierarchy of tags """
        for next_tag in argv:
            if not soup:
                return None
            soup = soup.find(lambda tag: tag.name == next_tag)
        return soup

    @staticmethod
    def div_id(soup: BeautifulSoup, div_id: str):
        """ Find a div with a particular id """
        if not soup or not div_id:
            return None
        f = lambda tag: ScrapeHelper.div_id_filter(tag, div_id)
        return soup.find(f)

    @staticmethod
    def del_tag_prop_val(soup: BeautifulSoup, tag: Tag, prop: str, val: Union[str, Iterable[str]]):
        """Delete all occurrences of the tag that have
        a property with the given value"""
        if soup is None:
            return
        while True:
            s = ScrapeHelper.tag_prop_val(soup, tag, prop, val)
            if s is None:
                break
            s.decompose()

    @staticmethod
    def del_div_class(soup: BeautifulSoup, *argv: Any):
        """ Delete all occurrences of the specified div.class """
        if soup is None:
            return
        while True:
            s = ScrapeHelper.div_class(soup, *argv)
            if s is None:
                break
            s.decompose()

    @staticmethod
    def del_tag(soup: BeautifulSoup, tag_name: str):
        """ Delete all occurrences of the specified tag """
        if soup is None:
            return
        while True:
            s = soup.find(lambda tag: tag.name == tag_name)
            if s is None:
                break
            s.decompose()

    @staticmethod
    def del_social_embeds(soup: BeautifulSoup):
        # Delete all iframes and embedded FB/Twitter/Instagram posts
        ScrapeHelper.del_tag(soup, "iframe")
        ScrapeHelper.del_tag(soup, "twitterwidget")
        ScrapeHelper.del_div_class(soup, "fb-post")
        ScrapeHelper.del_tag_prop_val(soup, "blockquote", "class", "instagram-media")
        ScrapeHelper.del_tag_prop_val(soup, "blockquote", "class", "twitter-tweet")
        return soup


class KjarninnScraper(ScrapeHelper):
    """ Scraping helper for Kjarninn.is """

    def __init__(self, root):
        super().__init__(root)
        self._feeds = ["https://kjarninn.is/feed/"]

    def skip_url(self, url: str) -> bool:
        """ Return True if this URL should not be scraped """
        s = urlparse.urlsplit(url)
        if s.path and s.path.startswith("/tag/"):
            return True
        if s.path and s.path.startswith("/hladvarp/"):
            return True
        return False  # Scrape all other URLs by default

    def get_metadata(self, soup):
        """ Analyze the article soup and return metadata """
        metadata = super().get_metadata(soup)
        # Extract the heading from the OpenGraph (Facebook) og:title meta property
        heading = ScrapeHelper.meta_property(soup, "og:title") or ""
        if "|" in heading:
            heading = heading[0 : heading.index("|")].rstrip()
        heading = self.unescape(heading)
        # Extract the publication time from the article:published_time meta property
        ts = ScrapeHelper.meta_property(soup, "article:published_time")
        if ts:
            timestamp = datetime(
                year=int(ts[0:4]),
                month=int(ts[5:7]),
                day=int(ts[8:10]),
                hour=int(ts[11:13]),
                minute=int(ts[14:16]),
                second=int(ts[17:19]),
            )
        else:
            timestamp = datetime.utcnow()
        # Exctract the author name
        # Start with <span itemprop="author">
        f = lambda xtag: ScrapeHelper.general_filter(xtag, "span", "itemprop", "author")
        tag = soup.html.body.find(f) if soup.html.body else None
        if not tag:
            # Then, try <span class="author">
            f = lambda xtag: ScrapeHelper.general_filter(
                xtag, "span", "class", "author"
            )
            tag = soup.html.body.find(f) if soup.html.body else None
        if not tag:
            logging.warning("span.class.author tag not found in soup.html.body")
        author = str(tag.string) if tag and tag.string else "Ritstjórn Kjarnans"
        metadata.heading = heading
        metadata.author = author
        metadata.timestamp = timestamp
        return metadata

    # noinspection PyMethodMayBeStatic
    def _get_content(self, soup_body):
        """ Find the article content (main text) in the soup """
        article = soup_body.find("article")
        if not article:
            article = ScrapeHelper.div_class(soup_body, "article-body")

        # soup_body has already been sanitized in the ScrapeHelper base class
        if article is None:
            logging.warning("Kjarninn scraper: soup_body article is None")
            return None

        # Delete div.container.title-container tags from the content
        title_cont = ScrapeHelper.div_class(article, ("container", "title-container"))
        if title_cont is not None:
            title_cont.decompose()

        # Delete div.container.quote-container tags from the content
        ScrapeHelper.del_div_class(article, ("container", "quote-container"))
        # Delete div.container-fluid tags from the content
        ScrapeHelper.del_div_class(article, "container-fluid")
        # Get the content itself
        content = ScrapeHelper.div_class(article, "article-body")
        if content is None:
            # No div.article-body present
            content = article
        # Delete div.category-snippet tags from the content
        ScrapeHelper.del_div_class(content, "category_snippet")
        # Delete image containers from content
        ScrapeHelper.del_div_class(content, "image-container")
        # Delete "Lestu meira" lists at bottom of article
        ScrapeHelper.del_div_class(content, "tag_list_block")
        # Delete div.ad-container tags from the content
        ScrapeHelper.del_div_class(content, "ad-container")
        # Delete sub-headlines
        ScrapeHelper.del_tag(article, "h2")
        ScrapeHelper.del_tag(content, "h3")
        ScrapeHelper.del_tag(content, "h4")

        return content


class RuvScraper(ScrapeHelper):
    """ Scraping helper for RUV.is """

    def __init__(self, root):
        super().__init__(root)
        # Not using RÚV's RSS feed for now since it contains English-language articles
        # self._feeds = ["http://www.ruv.is/rss/frettir"]

    def skip_url(self, url):
        """ Return True if this URL should not be scraped """
        s = urlparse.urlsplit(url)
        p = s.path
        # Only scrape urls with the right path prefix
        if p and p.startswith("/frett/"):
            return False  # Don't skip
        return True

    def get_metadata(self, soup):
        """ Analyze the article soup and return metadata """
        metadata = super().get_metadata(soup)
        # Extract the heading from the OpenGraph (Facebook) og:title meta property
        heading = ScrapeHelper.meta_property(soup, "og:title") or ""
        heading = self.unescape(heading)
        # Extract the publication time from the article:published_time meta property
        ts = ScrapeHelper.meta_property(soup, "article:published_time")
        if ts:
            timestamp = datetime(
                year=int(ts[0:4]),
                month=int(ts[5:7]),
                day=int(ts[8:10]),
                hour=int(ts[11:13]),
                minute=int(ts[14:16]),
                second=int(ts[17:19]),
            )
        else:
            timestamp = datetime.utcnow()
        # Exctract the author name
        # Look for div[class == 'view-id-author'] > div[class == 'clip']
        clip = ScrapeHelper.div_class(soup.html.body, "view-id-author", "clip")
        if not clip:
            clip = ScrapeHelper.div_class(soup.html.body, "view-content", "clip")
        author = clip.text.strip() if clip else "Fréttastofa RÚV"
        metadata.heading = heading
        metadata.author = author
        metadata.timestamp = timestamp
        return metadata

    # noinspection PyMethodMayBeStatic
    def _get_content(self, soup_body):
        """ Find the article content (main text) in the soup """
        content = ScrapeHelper.div_class(
            soup_body, ("region", "region-two-66-33-first"), "region-inner"
        )
        if content is None:
            # Try alternative layout
            content = ScrapeHelper.div_class(soup_body, "view-content", "second")
        if content is None:
            # Fallback to outermost block
            content = ScrapeHelper.div_class(soup_body, ("block", "block-system"))
        # Still no content? Return empty soup
        if content is None:
            return BeautifulSoup("", _HTML_PARSER)

        ScrapeHelper.del_div_class(
            content, "pane-custom"
        )  # Sharing stuff at bottom of page
        ScrapeHelper.del_div_class(content, "title-wrapper")  # Additional header stuff
        ScrapeHelper.del_div_class(content, "views-field-field-user-display-name")
        ScrapeHelper.del_div_class(content, "field-name-myndatexti-credit-source")
        ScrapeHelper.del_div_class(content, "field-name-field-media-reference")
        ScrapeHelper.del_div_class(content, "field-name-field-myndatexti")
        ScrapeHelper.del_div_class(content, "pane-menningin-faerslur-panel-pane-16")
        ScrapeHelper.del_div_class(content, "region-conditional-stack")
        ScrapeHelper.del_div_class(content, "pane-author")
        ScrapeHelper.del_div_class(content, "user-profile")
        ScrapeHelper.del_div_class(content, "pane-node-created")
        ScrapeHelper.del_div_class(content, "field-name-video-player-sip-vefur")
        ScrapeHelper.del_div_class(content, "field-name-sip-vefur-image-credit")
        ScrapeHelper.del_div_class(content, "pane-node-field-authors")
        # Remove hidden taxonomy/sharing lists at bottom of article
        for ul in content.find_all("ul", {"class": "links"}):
            ul.decompose()
        for ul in content.find_all("ul", {"class": "rrssb-buttons"}):
            ul.decompose()
        return content


class MblScraper(ScrapeHelper):
    """ Scraping helper for Mbl.is """

    _SKIP_PREFIXES = [
        "/fasteignir/",
        "/english/",
        "/frettir/bladamenn/",
        "/frettir/sjonvarp/",
        "/frettir/knippi/",
        "/frettir/colorbox/",
        "/frettir/lina_snippet/",
        "/myndasafn/",
        "/atvinna/",
        "/vidburdir/",
        "/sport/",
        "/mogginn/",
    ]

    def __init__(self, root):
        super().__init__(root)
        self._feeds = [
            "https://www.mbl.is/feeds/fp/",
            "https://www.mbl.is/feeds/innlent/",
            "https://www.mbl.is/feeds/erlent/",
            "https://www.mbl.is/feeds/togt/",
            "https://www.mbl.is/feeds/helst/",
            "https://www.mbl.is/feeds/nyjast/",
            "https://www.mbl.is/feeds/vidskipti/",
            "https://www.mbl.is/feeds/200milur/",
            "https://www.mbl.is/feeds/sport/",
            "https://www.mbl.is/feeds/folk/",
            "https://www.mbl.is/feeds/matur/",
            "https://www.mbl.is/feeds/smartland/",
            "https://www.mbl.is/feeds/bill/",
            "https://www.mbl.is/feeds/k100/",
        ]

    def skip_url(self, url):
        """ Return True if this URL should not be scraped """
        s = urlparse.urlsplit(url)
        path = s.path
        if path:
            if any(path.startswith(p) for p in self._SKIP_PREFIXES):
                return True
            if "/breytingar_i_islenska_fotboltanum/" in path:
                # Avoid lots of details about soccer players
                return True
            if "/felagaskipti_i_enska_fotboltanum/" in path:
                return True
        return False  # Scrape all URLs by default

    def get_metadata(self, soup):
        """ Analyze the article soup and return metadata """
        metadata = super().get_metadata(soup)

        url = ScrapeHelper.meta_property(soup, "og:url") or ""

        # Extract the heading from the meta title or
        # OpenGraph (Facebook) og:title property
        heading = ScrapeHelper.meta_property(soup, "title", prop_attr="name") or ""
        if not heading:
            heading = ScrapeHelper.meta_property(soup, "og:title") or ""
        if not heading:
            # Check for a h2 inside a div.pistill-entry
            p_e = ScrapeHelper.div_class(soup.html.body, "pistill-entry")
            if p_e and p_e.h2:
                heading = p_e.h2.string
        if not heading:
            h1 = soup.find("h1", {"class": "newsitem-fptitle"})
            if h1:
                heading = h1.get_text()

        if heading:
            if heading.endswith(" - mbl.is"):
                heading = heading[0:-9]
            if heading.endswith(" - K100"):
                heading = heading[0:-7]
            heading = heading.strip()
            heading = self.unescape(heading)

        # Extract the publication time from the article:published_time meta property
        # A dateline from mbl.is looks like this: Viðskipti | mbl | 24.8.2015 | 10:48
        dateline_elem = ScrapeHelper.div_class(soup.html.body, "dateline")
        dateline = (
            "".join(dateline_elem.stripped_strings).split("|") if dateline_elem else ""
        )
        timestamp = None
        if dateline:
            ix = 0
            date = None
            time = None
            while ix < len(dateline):
                if "." in dateline[ix]:
                    # Might be date
                    try:
                        date = [int(x) for x in dateline[ix].split(".")]
                    except:
                        date = None
                elif ":" in dateline[ix]:
                    # Might be time
                    try:
                        time = [int(x) for x in dateline[ix].split(":")]
                    except:
                        time = None
                if time and date:
                    # Seems we're done
                    break
                ix += 1
            if time and date:
                try:
                    timestamp = datetime(
                        year=date[2],
                        month=date[1],
                        day=date[0],
                        hour=time[0],
                        minute=time[1],
                    )
                except Exception as e:
                    logging.warning(
                        "Exception when obtaining date of mbl.is article '{0}': {1}".format(
                            url, e
                        )
                    )
                    timestamp = None

        if timestamp is None:
            logging.warning("Failed to obtain date of mbl.is article '{0}'".format(url))
            timestamp = datetime.utcnow()

        # Extract the author name
        rp = ScrapeHelper.div_class(soup.html.body, "frett-main", "reporter-profile")
        f = lambda tag: ScrapeHelper.general_filter(tag, "a", "class", "name")
        rname = rp.find(f) if rp else None
        if rname:
            rname = rname.string
        else:
            # Probably a blog post
            rp = ScrapeHelper.div_class(soup.html.body, "pistlar-author-profile-box")
            if rp and rp.h4:
                rname = rp.h4.string

        author = rname if rname else "Ritstjórn mbl.is"
        metadata.heading = heading
        metadata.author = author
        metadata.timestamp = timestamp
        return metadata

    def _get_content(self, soup_body):
        """ Find the article content (main text) in the soup """
        # 'New style' as of May 23, 2016
        soup = ScrapeHelper.div_class(soup_body, "main-layout")
        if soup is None:
            # Revert to 'old style'
            soup = ScrapeHelper.div_class(soup_body, "frett-main")
        if soup is None:
            # Could be a blog post
            soup = ScrapeHelper.div_class(soup_body, "pistill-entry-body")
        if soup is None:
            # Subsection front page?
            soup = ScrapeHelper.tag_prop_val(soup_body, "main", "role", "main")
        if soup is None:
            # Could be a picture collection - look for div#non-galleria
            soup = ScrapeHelper.div_id(soup_body, "non-galleria")
        if soup is None:
            # Could be special layout for /ferdalog
            soup = ScrapeHelper.div_class(soup_body, "newsitem")
        if soup is None:
            logging.warning(
                "_get_content: "
                "soup_body.div.main-layout/frett-main/pistill-entry-body is None"
            )

        if soup:
            # Delete h1 tags from the content
            s = soup.h1
            if s is not None:
                s.decompose()
            # Delete p/strong/a paragraphs from the content (intermediate links)
            for p in soup.find_all("p"):
                try:
                    if p.strong and p.strong.a:
                        p.decompose()
                except AttributeError:
                    pass

            for ul in soup.find_all("ul", {"class": "list-group"}):
                ul.decompose()

            deldivs = (
                "info",
                "reporter-profile",
                "reporter-line",
                "mainimg-big",
                "extraimg-big-w-txt",
                "extraimg-big",
                "newsimg-left",
                "newsimg-right",
                "newsitem-image",
                "newsitem-image-center",
                "newsitem-fptitle",
                "newsitem-intro",
                "sidebar-row",
                "reporter-line",
                "newsitem-bottom-toolbar",
                "sidebar-mobile",
                "mbl-news-link",
                "embedded-media",
                "r-sidebar",
                "big-teaser",
                "imagebox",
                "imagebox-description",
                "augl",
                "box-teaser",
                "reporter-line",
            )
            for divclass in deldivs:
                ScrapeHelper.del_div_class(soup, divclass)

        return soup


class VisirScraper(ScrapeHelper):
    """ Scraping helper for Visir.is """

    _SKIP_PREFIXES = [
        "/english/",
        "/section/",  # All /section/X URLs seem to be (extreeeemely long) summaries
        "/property/",  # Fasteignaauglýsingar
        "/lifid/",
        "/paper/fbl/",
        "/soyouthinkyoucansnap",
        "/k/",
    ]

    def __init__(self, root):
        super().__init__(root)
        self._feeds = ["http://www.visir.is/rss/allt"]

    def skip_url(self, url):
        """ Return True if this URL should not be scraped """
        s = urlparse.urlsplit(url)
        if s.netloc.startswith("fasteignir.") or s.netloc.startswith("albumm."):
            # Skip fasteignir.visir.is and albumm.visir.is
            return True
        if not s.path or any(s.path.startswith(p) for p in self._SKIP_PREFIXES):
            return True
        return False  # Scrape all URLs by default

    def skip_rss_entry(self, entry):
        # Skip live sport event pages
        title = entry.title
        if title.startswith("Í beinni: ") or title.startswith("Leik lokið: "):
            return True
        return False

    def get_metadata(self, soup):
        """ Analyze the article soup and return metadata """
        metadata = super().get_metadata(soup)

        url = ScrapeHelper.meta_property(soup, "og:url") or ""

        # Extract the heading from the OpenGraph (Facebook) og:title meta property
        heading = ScrapeHelper.meta_property(soup, "og:title") or ""
        heading = self.unescape(heading)
        if heading.startswith("Vísir - "):
            heading = heading[8:]
        if heading.endswith(" - Glamour"):
            heading = heading[:-10]
        if heading.endswith(" - Vísir"):
            heading = heading[:-8]
        heading = heading.rstrip("|")

        # Timestamp
        timestamp = None
        time_el = soup.find("time", {"class": "article-single__time"})
        if time_el:
            datestr = time_el.get_text().rstrip()

            # Example: "21.1.2019 09:04"
            if re.search(r"^\d{1,2}\.\d{1,2}\.\d\d\d\d\s\d{1,2}:\d{1,2}", datestr):
                try:
                    timestamp = datetime.strptime(datestr, "%d.%m.%Y %H:%M")
                except Exception:
                    pass
            # Example: "17. janúar 2019 14:30"
            else:
                try:
                    (mday, m, y, hm) = datestr.split()
                    (hour, mins) = hm.split(":")
                    mday = mday.replace(".", "")
                    month = MONTHS.index(m) + 1

                    timestamp = datetime(
                        year=int(y),
                        month=int(month),
                        day=int(mday),
                        hour=int(hour),
                        minute=int(mins),
                    )
                except Exception:
                    pass

        if timestamp is None:
            logging.warning("Could not parse date in visir.is article {0}".format(url))
            timestamp = datetime.utcnow()

        # Author
        author = ScrapeHelper.tag_prop_val(soup, "a", "itemprop", "author")
        if author:
            author = author.string
        else:
            # Check for an author name at the start of the article
            article = ScrapeHelper.div_class(soup, "articlewrapper")
            if article:
                author = ScrapeHelper.div_class(article, "meta")
                if author:
                    author = author.string
            else:
                # Updated format of Visir.is
                article = ScrapeHelper.div_class(soup, "article-single__meta")
                if article:
                    try:
                        author = article.span.a.string
                    except:
                        author = ""
                    if not author:
                        try:
                            author = article.span.string
                        except:
                            pass
        if not author:
            author = "Ritstjórn visir.is"
        else:
            author = author.strip()
            if author.endswith(" skrifar"):
                # 'Jón Jónsson skrifar'
                author = author[0:-8]
        metadata.heading = heading.strip()
        metadata.author = author
        metadata.timestamp = timestamp
        return metadata

    @staticmethod
    def _get_body(soup):
        """Hack to fix bug in visir.is HTML: must search entire
        document, not just the html body"""
        return soup

    def _get_content(self, soup_body):
        """ Find the article content (main text) in the soup """

        # We shouldn't even try to extract text from the live sport event pages
        liveheader = ScrapeHelper.div_id(soup_body, "livefeed-sporthead")
        if liveheader:
            return BeautifulSoup("", _HTML_PARSER)  # Return empty soup.

        soup = ScrapeHelper.div_class(soup_body, "article", "articletext")
        if not soup:
            # Check for new Visir layout
            soup = ScrapeHelper.div_class(soup_body, "article-single__content")
        if not soup:
            # Check for normal Visir layout
            soup = ScrapeHelper.div_class(soup_body, "articlewrapper")
        if soup:
            # Delete div.media from the content
            ScrapeHelper.del_div_class(soup, "media")
            # Delete div.meta from the content
            ScrapeHelper.del_div_class(soup, "meta")
            # Delete video players
            ScrapeHelper.del_div_class(soup, "jwplayer")
            ScrapeHelper.del_div_class(soup, "embedd-media-player")
            # Delete figure tags from the content
            if soup.figure:
                soup.figure.decompose()
            for fc in soup.find_all("figcaption"):
                fc.decompose()

        return soup


class EyjanScraper(ScrapeHelper):

    """ Scraping helper for Eyjan.pressan.is """

    def __init__(self, root):
        super().__init__(root)

    def get_metadata(self, soup):
        """ Analyze the article soup and return metadata """
        metadata = super().get_metadata(soup)
        # Extract the heading from the OpenGraph (Facebook) og:title meta property
        heading = ScrapeHelper.meta_property(soup, "og:title") or ""
        heading = self.unescape(heading)
        # Extract the publication time from the <span class='date'></span> contents
        dateline_elem = ScrapeHelper.div_class(soup, "article-full")
        dateline_elem = ScrapeHelper.tag_class(dateline_elem, "span", "date")
        dateline = (
            "".join(dateline_elem.stripped_strings).split() if dateline_elem else ""
        )
        timestamp = None
        if dateline:
            # Example: Þriðjudagur 15.12.2015 - 14:14
            try:
                date = [int(x) for x in dateline[1].split(".")]
                time = [int(x) for x in dateline[3].split(":")]
                timestamp = datetime(
                    year=date[2],
                    month=date[1],
                    day=date[0],
                    hour=time[0],
                    minute=time[1],
                )
            except Exception as e:
                logging.warning(
                    "Exception when obtaining date of eyjan.is article: {0}".format(e)
                )
                timestamp = None
        if timestamp is None:
            timestamp = datetime.utcnow()
        # Extract the author name
        author = "Ritstjórn eyjan.is"
        metadata.heading = heading
        metadata.author = author
        metadata.timestamp = timestamp
        return metadata

    def _get_content(self, soup_body):
        """ Find the article content (main text) in the soup """
        # Delete div.container-fluid tags from the content
        article = ScrapeHelper.div_class(soup_body, "article-full")
        if article is None:
            article = soup_body
            if article is None:
                logging.warning("No content for eyjan.is article")
                return None
        # Remove link to comments
        soup = article.a
        if soup is not None:
            soup.decompose()
        # Remove the dateline from the content
        soup = ScrapeHelper.tag_class(article, "span", "date")
        if soup is not None:
            soup.decompose()
        # Remove the heading
        soup = ScrapeHelper.tag_class(article, "h2", "headline_article")
        if soup is not None:
            soup.decompose()
        # Remove picture caption, if any
        soup = ScrapeHelper.div_class(article, "wp-caption")
        if soup is not None:
            soup.decompose()
        return article


class StjornlagaradScraper(ScrapeHelper):
    """ Scraping helper for stjornlagarad.is """

    def __init__(self, root):
        super().__init__(root)

    def skip_url(self, url):
        """ Return True if this URL should not be scraped """
        s = urlparse.urlsplit(url)
        if not s.path:
            return True
        # Only parse stjornlagarad.is/starfid/frumvarp/
        return not s.path.startswith("/starfid/frumvarp/")

    def get_metadata(self, soup):
        metadata = super().get_metadata(soup)
        metadata.heading = "Frumvarp Stjórnlagaráðs"
        metadata.author = "Stjórnlagaráð"
        return metadata

    def _get_content(self, soup_body):
        """ Find the article content (main text) in the soup """
        # Delete div#header
        soup = ScrapeHelper.div_id(soup_body, "header")
        if soup is not None:
            soup.decompose()
        # Delete div#samskiptasattmali
        soup = ScrapeHelper.div_id(soup_body, "samskiptasattmali")
        if soup is not None:
            soup.decompose()
        # Delete div#mjog-stor-footer
        soup = ScrapeHelper.div_id(soup_body, "mjog-stor-footer")
        if soup is not None:
            soup.decompose()
        return soup_body


class StjornarradScraper(ScrapeHelper):
    """ Scraping helper for the webs of Icelandic ministries """

    def __init__(self, root):
        super().__init__(root)

    def skip_url(self, url):
        """ Return True if this URL should not be scraped """
        s = urlparse.urlsplit(url)
        if not s.path or not s.path.startswith("/efst-a-baugi/frettir/stok-frett"):
            return True
        return False

    def get_metadata(self, soup):
        metadata = super().get_metadata(soup)
        body = ScrapeHelper.div_class(soup, "pgmain", "article", "boxbody")
        heading = ScrapeHelper.nested_tag(soup, "main", "article", "header", "h1")
        if heading:
            metadata.heading = heading.string
        else:
            metadata.heading = body.h1.string if body and body.h1 else ""
        date = ScrapeHelper.nested_tag(soup, "main", "article")
        if date is not None and date.has_attr("data-last-modified"):
            date = date["data-last-modified"]
            metadata.timestamp = datetime.strptime(date, "%Y-%m-%d %H:%M:%S")
        else:
            date = ScrapeHelper.tag_prop_val(body, "span", "class", "date")
            if date is not None:
                metadata.timestamp = datetime.strptime(date.string, "%d.%m.%Y")
        # Name of the ministry in question
        metadata.author = self._description or "Stjórnarráð Íslands"
        return metadata

    def _get_content(self, soup_body):
        """ Find the article content (main text) in the soup """
        soup = ScrapeHelper.nested_tag(soup_body, "main", "article", "section")
        if soup is None:
            soup = ScrapeHelper.div_class(soup_body, "pgmain", "article", "boxbody")
            if soup is None:
                return soup_body
            # Older layout: delete extra inline stuff
            # Delete h1
            if soup.h1:
                soup.h1.decompose()
            # Delete date
            date = ScrapeHelper.tag_prop_val(soup, "span", "class", "date")
            if date is not None:
                date.decompose()
            # Delete div.imgbox
            imgbox = ScrapeHelper.div_class(soup, "imgbox")
            if imgbox is not None:
                imgbox.decompose()
            # Delete div.buttons
            buttons = ScrapeHelper.div_class(soup, "buttons")
            if buttons is not None:
                buttons.decompose()
        # Remove embedded infograms
        if soup:
            ScrapeHelper.del_div_class(soup, "infogram-embed")
        return soup


class KvennabladidScraper(ScrapeHelper):
    """ Scraping helper for Kvennabladid.is """

    def __init__(self, root):
        super().__init__(root)
        self._feeds = ["https://kvennabladid.is/feed/"]

    def get_metadata(self, soup):
        """ Analyze the article soup and return metadata """
        metadata = super().get_metadata(soup)
        # Extract the heading from the OpenGraph (Facebook) og:title meta property
        heading = ScrapeHelper.meta_property(soup, "og:title") or ""
        heading = self.unescape(heading)
        # Extract the publication time from the
        dateline = ScrapeHelper.div_class(soup, "blog-info-wrapper", "blog-date")
        dateline = dateline.a.text if dateline and dateline.a else None
        timestamp = None
        if dateline:
            try:
                dateline = dateline.split()  # 18 jún 2016
                day = int(dateline[0])
                month = MONTHS_ABBR.index(dateline[1]) + 1
                year = int(dateline[2])
                # Use current H:M:S as there is no time of day in the document itself
                now = datetime.utcnow()
                timestamp = datetime(
                    year=year,
                    month=month,
                    day=day,
                    hour=now.hour,
                    minute=now.minute,
                    second=now.second,
                )
            except Exception as e:
                logging.warning(
                    "Exception when obtaining date of kvennabladid.is "
                    "article: {0}".format(e)
                )
                timestamp = None
        if timestamp is None:
            timestamp = datetime.utcnow()
        # Extract the author name
        author = ScrapeHelper.div_class(soup, "blog-info-wrapper", "blog-author")
        if author is not None and author.a is not None:
            author = author.a.text
        if not author:
            author = "Ritstjórn Kvennablaðsins"
        metadata.heading = heading
        metadata.author = author
        metadata.timestamp = timestamp
        return metadata

    def _get_content(self, soup_body):
        """ Find the article content (main text) in the soup """
        article = ScrapeHelper.div_class(soup_body, "blog-content")
        # Delete all captions
        ScrapeHelper.del_div_class(article, "wp-caption")
        ScrapeHelper.del_tag_prop_val(article, "p", "class", "wp-caption-text")
        return article


class AlthingiScraper(ScrapeHelper):
    """ Scraping helper for althingi.is """

    def __init__(self, root):
        super().__init__(root)

    def get_metadata(self, soup):
        """ Analyze the article soup and return metadata """
        metadata = super().get_metadata(soup)
        # Extract the heading from the OpenGraph (Facebook) og:title meta property
        heading = ScrapeHelper.meta_property(soup, "og:title") or ""
        heading = self.unescape(heading)
        # Default timestamp
        timestamp = datetime.utcnow()
        # Check whether this heading starts with 'NN/YYYY:',
        # and if so, extract the year
        a = heading.split(":", maxsplit=1)
        if len(a) > 1:
            a = a[0].split("/", maxsplit=1)
            if len(a) > 1:
                try:
                    timestamp = datetime(year=int(a[1].strip()), month=1, day=1)
                except ValueError:
                    # Something wrong with the year: back off
                    timestamp = datetime.utcnow()
        metadata.heading = heading
        metadata.author = "Lagasafn Alþingis"
        metadata.timestamp = timestamp
        return metadata

    def _get_content(self, soup_body):
        """ Find the article content (main text) in the soup """
        article = ScrapeHelper.div_class(soup_body, "pgmain", "news", "boxbody")
        return article


class StundinScraper(ScrapeHelper):
    """ Scraping helper for stundin.is """

    def __init__(self, root):
        super().__init__(root)
        # Feed with links to Stundin's open-access articles
        self._feeds = ["https://stundin.is/rss/free/"]

    def get_metadata(self, soup):
        """ Analyze the article soup and return metadata """
        metadata = super().get_metadata(soup)

        # Extract the heading from the OpenGraph (Facebook) og:title meta property
        heading = ScrapeHelper.meta_property(soup, "og:title") or ""
        heading = self.unescape(heading)

        # Extract author name, if available
        name = soup.find("div", {"class": "journalist__name"})
        if not name:
            name = soup.find("h3", {"class": "article__columnist__name"})
        author = name.get_text() if name else None
        if not author:
            author = "Ritstjórn Stundarinnar"

        # Timestamp
        timestamp = datetime.utcnow()
        try:
            time_el = soup.find("time", {"class": "datetime"})
            ts = time_el["datetime"]

            # Example: "2019-01-18 09:55"
            timestamp = datetime(
                year=int(ts[0:4]),
                month=int(ts[5:7]),
                day=int(ts[8:10]),
                hour=int(ts[11:13]),
                minute=int(ts[14:16]),
            )
        except Exception as e:
            logging.warning(
                "Exception obtaining date of stundin.is article: {0}".format(e)
            )

        metadata.heading = heading
        metadata.author = author
        metadata.timestamp = timestamp

        return metadata

    def _get_content(self, soup_body):
        """ Find the article content (main text) in the soup """
        article = ScrapeHelper.div_class(soup_body, "article__body__text")

        # Delete these elements
        ScrapeHelper.del_tag(article, "figure")
        ScrapeHelper.del_tag(article, "aside")
        ScrapeHelper.del_tag(article, "h2")
        ScrapeHelper.del_tag(article, "h3")
        ScrapeHelper.del_div_class(article, "inline-wrap")

        return article


class HringbrautScraper(ScrapeHelper):
    """ Scraping helper for hringbraut.is """

    def __init__(self, root):
        super().__init__(root)
        self._feeds = ["http://www.hringbraut.is/frettir/feed/"]

    def get_metadata(self, soup):
        """ Analyze the article soup and return metadata """
        metadata = super().get_metadata(soup)

        # Extract the heading from the OpenGraph (Facebook) og:title meta property
        heading = ScrapeHelper.meta_property(soup, "og:title") or ""
        heading = self.unescape(heading)
        heading = heading.replace("\u00AD", "")  # Remove soft hyphens

        # Author
        author = "Ritstjórn Hringbrautar"

        # Timestamp
        timestamp = datetime.utcnow()

        info = soup.find("div", {"class": "entryInfo"})
        date_span = info.find("span", {"class": "date"}) if info else None

        if date_span:
            # Example: "17. janúar 2019 - 11:58"
            datestr = date_span.get_text().rstrip()
            try:
                (mday, m, y, _, hm) = datestr.split()
                (hour, mins) = hm.split(":")
                mday = mday.replace(".", "")
                month = MONTHS.index(m) + 1

                timestamp = datetime(
                    year=int(y),
                    month=int(month),
                    day=int(mday),
                    hour=int(hour),
                    minute=int(mins),
                )
            except Exception as e:
                logging.warning(
                    "Exception obtaining date of hringbraut.is article: {0}".format(e)
                )

        metadata.heading = heading
        metadata.author = author
        metadata.timestamp = timestamp

        return metadata

    def _get_content(self, soup_body):
        """ Find the article content (main text) in the soup """
        content = ScrapeHelper.div_class(soup_body, "entryContent")

        # Many hringbraut.is articles end with a "Sjá nánar" paragraph
        # and then a paragraph containing a URL. Remove these.
        if content is None:
            return None
        paragraphs = list(content.find_all("p", recursive=False))
        if len(paragraphs) > 2:
            last = paragraphs[-1]
            sec_last = paragraphs[-2]
            if last.get_text().startswith("http"):
                last.decompose()
            if sec_last.get_text().startswith("Nánar á"):
                sec_last.decompose()
        return content


class FrettabladidScraper(ScrapeHelper):
    """ Scraping helper for frettabladid.is """

    _ALLOWED_PREFIXES = [
        "/frettir/",
        "/markadurinn/",
        "/sport/",
        "/lifid/",
        "/skodun/",
        "/timamot/",
    ]

    _BANNED_PREFIXES = [
        "/sport/i-beinni-",
        "/sport/sport-fotbolti",
        "/sport/sport-enski-boltinn",
        "/sport/sport-islenski-boltinn",
        "/skodun/skoun-fastir-pennar/",
        "/timamot/timamot-afmli",
        "/timamot/timamot-minningargreinar",
        "/skodun/skoun-fra-degi-til-dags",
        "/markadurinn/markadurinn-innlent/",
        "/lifid/lifi-helgarblai",
        "/lifid/lifi-tiska",
        "/lifid/lifi-folk",
        "/skodun/skoun-bakankar",
        "/markadurinn/markadurinn-innlent",
    ]

    def __init__(self, root):
        super().__init__(root)
        self._feeds = ["https://www.frettabladid.is/rss/"]

    def skip_url(self, url):
        """ Return True if this URL should not be scraped """
        s = urlparse.urlsplit(url)
        if not s.path:
            return True

        # Skip live sport events
        if any(s.path.startswith(p) for p in self._BANNED_PREFIXES):
            return True

        # Skip photos-only articles
        comp = s.path.split("/")
        if comp[-1].startswith("myndasyrpa-"):
            return True

        # Accept any URLs starting with allowed prefixes
        if s.path and any(
            s.path.startswith(prefix) for prefix in self._ALLOWED_PREFIXES
        ):
            return False

        return True  # Skip all other URLs by default

    def get_metadata(self, soup):
        """ Analyze the article soup and return metadata """
        metadata = super().get_metadata(soup)

        # Extract the heading from the OpenGraph (Facebook) og:title meta property
        heading = ScrapeHelper.meta_property(soup, "og:title") or ""
        heading = self.unescape(heading)
        title_suffix = "– Fréttablaðið"
        if heading.endswith(title_suffix):
            heading = heading[: -len(title_suffix)].strip()

        # Author
        name = soup.find("div", {"class": "article-byline"})
        if not name:
            name = soup.find("div", {"class": "bylineblock-heading"})
        if not name:
            name = soup.find("div", {"class": "author-name"})
        author = name.get_text() if name else "Ritstjórn Fréttablaðsins"

        # Timestamp
        timestamp = datetime.utcnow()
        ts = ScrapeHelper.meta_property(soup, "article:published_time")
        if ts:
            timestamp = datetime(
                year=int(ts[0:4]),
                month=int(ts[5:7]),
                day=int(ts[8:10]),
                hour=int(ts[11:13]),
                minute=int(ts[14:16]),
                second=int(ts[17:19]),
            )
        else:
            try:
                # T.d. "Fimmtudagur 28. mars 2019"
                pubdate = soup.find("div", {"class": "article-pubdate"})
                # T.d. "Kl. 13.35"
                pubtime = soup.find("div", {"class": "article-pubtime"})

                if pubdate and pubtime:
                    (_, mday, m, y) = pubdate.get_text().split()
                    mday = mday.replace(".", "")
                    month = MONTHS.index(m) + 1
                    (_, tt) = pubtime.get_text().split()
                    (hh, mm) = tt.split(".")
                    timestamp = datetime(
                        year=int(y),
                        month=int(month),
                        day=int(mday),
                        hour=int(hh),
                        minute=int(mm),
                    )
            except Exception as e:
                logging.warning(
                    "Error finding Frettabladid article date: {0}".format(str(e))
                )
                timestamp = datetime.utcnow()

        metadata.heading = heading
        metadata.author = author
        metadata.timestamp = timestamp

        return metadata

    def _get_content(self, soup_body):
        """ Find the article content (main text) in the soup """
        content = ScrapeHelper.div_class(soup_body, "article-body")
        # Some sports event pages don't have an article__body
        if not content:
            return BeautifulSoup("", _HTML_PARSER)  # Return empty soup.

        # Get rid of stuff we don't want
        ScrapeHelper.del_tag(content, "h3")
        ScrapeHelper.del_tag(content, "figure")
        ScrapeHelper.del_div_class(content, "embed")

        # First char in first paragraph is wrapped in its own span tag
        # for styling purposes, which separates it from the rest of the word.
        # We extract the character and insert it into the first p tag
        firstchar = ""
        span = content.find("span", {"class": "article-dropcap"})
        if span:
            firstchar = span.get_text()
            span.decompose()

        for div in content.find_all("div", {"class": "read-more-block"}):
            div.decompose()

        for div in content.find_all("div", {"class": "sja-einnig"}):
            div.decompose()

        for div in content.find_all("div", {"class": "img-block"}):
            div.decompose()

        for div in content.find_all("div", {"class": "strap"}):
            div.decompose()

        for div in content.find_all("div", {"class": "author-wrapper"}):
            div.decompose()

        for div in content.find_all("div", {"class": "share-buttons-wrapper"}):
            div.decompose()

        for h2 in content.find_all("h2"):
            h2.decompose()

        # Insert it in the first paragraph
        ptag = content.find("p")
        if ptag and firstchar:
            ptag.insert(0, NavigableString(firstchar))

        return content


class HagstofanScraper(ScrapeHelper):
    """ Scraping helper for hagstofa.is """

    def __init__(self, root):
        super().__init__(root)
        self._feeds = ["https://hagstofa.is/rss/allt/"]

    def fetch_url(self, url):
        # Requests defaults to ISO-8859-1 because content-type
        # does not declare encoding. In fact, charset is UTF-8.
        r = requests.get(url)
        r.encoding = r.apparent_encoding
        return r.text

    def get_metadata(self, soup):
        """ Analyze the article soup and return metadata """
        metadata = super().get_metadata(soup)

        # Author
        author = "Hagstofa Íslands"

        # Extract the heading from the OpenGraph (Facebook) og:title meta property
        heading = ScrapeHelper.meta_property(soup, "og:title") or ""
        prefix = "Hagstofan:"
        if heading.startswith(prefix):
            heading = heading[len(prefix) :].strip()

        # Timestamp
        timestamp = datetime.utcnow()

        info = soup.find("div", {"class": "page-header"})
        date_span = info.find("i", {"class": "date"}) if info else None

        if date_span:
            # Example: "22. mars 2019"
            datestr = date_span.get_text().rstrip()
            try:
                (mday, m, y) = datestr.split()
                mday = mday.replace(".", "")
                month = MONTHS.index(m) + 1

                timestamp = datetime(
                    year=int(y),
                    month=int(month),
                    day=int(mday),
                    hour=timestamp.hour,
                    minute=timestamp.minute,
                )
            except Exception as e:
                logging.warning(
                    "Exception obtaining date of hagstofa.is article: {0}".format(e)
                )

        metadata.heading = heading
        metadata.author = author
        metadata.timestamp = timestamp

        return metadata

    def _get_content(self, soup_body):
        """ Find the article content (main text) in the soup """
        content = soup_body.article
        # For some reason, Hagstofan's RSS feed sometimes includes
        # non-news statistics pages with a non-standard format
        if not content:
            return BeautifulSoup("", _HTML_PARSER)  # Return empty soup.

        # Remove tables
        for div in content.find_all("div", {"class": "scrollable"}):
            div.decompose()
        for table in content.find_all("table"):
            table.decompose()

        # Remove buttons
        for a in content.find_all("a", {"class": "btn"}):
            a.decompose()

        # Remove social media stuff
        for ul in content.find_all("ul", {"class": "article-social"}):
            ul.decompose()

        # Remove source lists, and paragraphs containing only a single link
        for p in content.find_all("p"):
            children = list(p.children)
            if len(children) and children[0].name == "sup":
                p.decompose()
            elif len(children) == 1 and children[0].name == "a":
                p.decompose()

        # Remove footer
        footer = content.find("div", {"class": "article-footer"})
        if footer:
            footer.decompose()

        return content


class DVScraper(ScrapeHelper):
    """ Scraping helper for hagstofa.is """

    def __init__(self, root):
        super().__init__(root)
        self._feeds = ["https://www.dv.is/feed/", "https://pressan.dv.is/feed/"]

    def get_metadata(self, soup):
        """ Analyze the article soup and return metadata """
        metadata = super().get_metadata(soup)

        # Author
        author = "Ritstjórn DV"
        try:
            info_div = soup.find("div", {"class": "grein_upplysingar"})
            if info_div:
                author = info_div.find("strong").get_text()
        except Exception as e:
            logging.warning(
                "Exception obtaining author of dv.is article: {0}".format(e)
            )

        # Extract the heading from the OpenGraph og:title meta property
        heading = ScrapeHelper.meta_property(soup, "og:title") or ""
        suffix = "- DV"
        if heading.endswith(suffix):
            heading = heading[: -len(suffix)].strip()

        # Extract the publication time from the article:published_time meta property
        timestamp = datetime.utcnow()
        try:
            ts = ScrapeHelper.meta_property(soup, "article:published_time")
            if ts:
                timestamp = datetime(
                    year=int(ts[0:4]),
                    month=int(ts[5:7]),
                    day=int(ts[8:10]),
                    hour=int(ts[11:13]),
                    minute=int(ts[14:16]),
                    second=int(ts[17:19]),
                )
        except:
            pass

        metadata.heading = heading
        metadata.author = author
        metadata.timestamp = timestamp

        return metadata

    def _get_content(self, soup_body):
        """ Find the article content (main text) in the soup """
        content = ScrapeHelper.div_class(soup_body, "textinn")
        if not content:
            return BeautifulSoup("", _HTML_PARSER)  # Return empty soup.

        for t in content.find_all("style"):
            t.decompose()
        ScrapeHelper.del_div_class(content, "efnisordin")
        ScrapeHelper.del_div_class(content, "ibodi")
        ScrapeHelper.del_tag(content, "iframe")
        if content.figure:
            content.figure.decompose()
        for fc in content.find_all("figcaption"):
            fc.decompose()

        return content


class BBScraper(ScrapeHelper):
    """ Scraping helper for bb.is """

    def __init__(self, root):
        super().__init__(root)
        self._feeds = ["http://www.bb.is/feed/"]

    def get_metadata(self, soup):
        """ Analyze the article soup and return metadata """
        metadata = super().get_metadata(soup)

        # Author
        author = "Ritstjórn Bæjarins besta"
        try:
            meta_auth = ScrapeHelper.meta_property(soup, "author")
            if meta_auth:
                author = meta_auth
        except Exception as e:
            logging.warning(
                "Exception obtaining author of bb.is article: {0}".format(e)
            )

        # Extract the heading from the OpenGraph og:title meta property
        heading = ScrapeHelper.meta_property(soup, "og:title") or ""

        # Extract the publication time from the article:published_time meta property
        timestamp = datetime.utcnow()
        try:
            ts = ScrapeHelper.meta_property(soup, "article:published_time")
            if ts:
                timestamp = datetime(
                    year=int(ts[0:4]),
                    month=int(ts[5:7]),
                    day=int(ts[8:10]),
                    hour=int(ts[11:13]),
                    minute=int(ts[14:16]),
                    second=int(ts[17:19]),
                )
        except Exception:
            pass

        metadata.heading = heading
        metadata.author = author
        metadata.timestamp = timestamp

        return metadata

    def _get_content(self, soup_body):
        """ Find the article content (main text) in the soup """
        content = ScrapeHelper.div_class(soup_body, "td-post-content")
        if content is None:
            return None

        ScrapeHelper.del_div_class(content, "td-featured-image-rec")
        ScrapeHelper.del_div_class(content, "td-post-featured-image")
        ScrapeHelper.del_div_class(content, "sharedaddy")
        ScrapeHelper.del_div_class(content, "fb-comments")

        ScrapeHelper.del_tag(content, "h3")
        ScrapeHelper.del_tag(content, "fb:comments-count")

        for t in content.find_all(text=re.compile(r"\sathugasemdir$")):
            p = t.find_parent("p")
            if p:
                p.decompose()

        return content


class LemurinnScraper(ScrapeHelper):
    """ Scraping helper for lemurinn.is """

    def __init__(self, root):
        super().__init__(root)
        self._feeds = ["https://lemurinn.is/feed/"]

    def get_metadata(self, soup):
        """ Analyze the article soup and return metadata """
        metadata = super().get_metadata(soup)

        # Extract the heading from the OpenGraph og:title meta property
        heading = ScrapeHelper.meta_property(soup, "og:title") or ""

        # Author
        author = "Ritstjórn Lemúrsins"
        auth_tag = soup.find("a", {"class": "author"})
        if auth_tag:
            author = auth_tag.get_text().strip()
            # Capitalize if necessary
            if not author[0].isupper():
                author = author[0].upper() + author[1:]

        # Extract the publication time from the article:published_time meta property
        timestamp = datetime.utcnow()
        try:
            ts = ScrapeHelper.meta_property(soup, "article:published_time")
            if ts:
                timestamp = datetime(
                    year=int(ts[0:4]),
                    month=int(ts[5:7]),
                    day=int(ts[8:10]),
                    hour=int(ts[11:13]),
                    minute=int(ts[14:16]),
                    second=int(ts[17:19]),
                )
        except Exception:
            pass

        metadata.heading = heading
        metadata.author = author
        metadata.timestamp = timestamp

        return metadata

    def _get_content(self, soup_body):
        """ Find the article content (main text) in the soup """
        content = ScrapeHelper.div_class(soup_body, "post-content")

        return content


class MannlifScraper(ScrapeHelper):
    """ Scraping helper for man.is """

    def __init__(self, root):
        super().__init__(root)
        self._feeds = ["https://www.mannlif.is/feed/"]

    def get_metadata(self, soup):
        """ Analyze the article soup and return metadata """
        metadata = super().get_metadata(soup)

        # Extract the heading from the OpenGraph og:title meta property
        heading = ScrapeHelper.meta_property(soup, "og:title") or ""
        heading = heading.rstrip("|")

        # Author
        author = "Ritstjórn Mannlífs"
        auth_tag = ScrapeHelper.div_class(soup, "tdb-author-name")
        if auth_tag:
            author = auth_tag.get_text()

        timestamp = None
        try:
            # Extract date (no timestamp available) from pubdate tag
            time_tag = soup.find("time", {"class": "entry-date"})
            ts = None
            if time_tag:
                ts = time_tag["datetime"]
            if ts:
                timestamp = datetime(
                    year=int(ts[0:4]),
                    month=int(ts[5:7]),
                    day=int(ts[8:10]),
                    hour=int(ts[11:13]),
                    minute=int(ts[14:16]),
                    second=int(ts[17:19]),
                )
        except Exception as e:
            logging.warning(
                "Exception when obtaining date of man.is article: {0}".format(e)
            )

        if not timestamp:
            timestamp = datetime.utcnow()

        metadata.heading = heading
        metadata.author = author
        metadata.timestamp = timestamp

        return metadata

    def _get_content(self, soup_body):
        """ Find the article content (main text) in the soup """
        content = ScrapeHelper.div_class(soup_body, "tdb_single_content")
        ScrapeHelper.del_div_class(content, "td-a-ad")
        ScrapeHelper.del_tag(content, "figure")
        return content


class VisindavefurScraper(ScrapeHelper):
    """ Scraping helper for visindavefur.hi.is """

    def __init__(self, root):
        super().__init__(root)
        # Can't use due to weird redirects from URLs provided in feed
        # self._feeds = ["https://visindavefur.is/visindavefur.rss"]

    def skip_url(self, url):
        """ Return True if this URL should not be scraped """
        s = urlparse.urlsplit(url)
        p = s.path
        # Only scrape urls with the right path prefix
        if p and p.startswith("/svar.php"):
            return False  # Don't skip
        return True

    def get_metadata(self, soup):
        """ Analyze the article soup and return metadata """
        metadata = super().get_metadata(soup)

        # Extract the heading from the OpenGraph og:title meta property
        heading = ScrapeHelper.meta_property(soup, "og:title") or ""

        # Author
        author = "Vísindavefurinn"
        auth_tag = ScrapeHelper.div_class(soup, "au-name")
        if auth_tag:
            author = auth_tag.get_text()

        timestamp = None
        now = datetime.utcnow()
        try:
            # Extract date (no timestamp available) from pubdate tag
            pubdate_tag = soup.find("div", {"class": "publish-date"})
            dtxt = None
            if pubdate_tag:
                d = list(pubdate_tag.find_all("p"))
                if d:
                    dtxt = d[0].get_text()
            if dtxt:
                (mday, m, y) = dtxt.split(".")
                timestamp = datetime(
                    year=int(y),
                    month=int(m),
                    day=int(mday),
                    hour=now.hour,
                    minute=now.minute,
                    second=now.second,
                )
        except Exception as e:
            logging.warning(
                "Exception when obtaining date of visindavefur.is article: {0}".format(
                    e
                )
            )

        if not timestamp:
            timestamp = now

        metadata.heading = heading
        metadata.author = author
        metadata.timestamp = timestamp

        return metadata

    def _get_content(self, soup_body):
        """ Find the article content (main text) in the soup """
        for p in soup_body.find_all("p", {"class": "br"}):
            p.replace_with(Tag(soup_body, name="br"))
        content = soup_body.find("section", {"class": "article-text"})
        ScrapeHelper.del_div_class(content, "article-img")
        ScrapeHelper.del_tag(content, "center")
        ScrapeHelper.del_tag(content, "img")
        ScrapeHelper.del_tag(content, "table")
        ScrapeHelper.del_tag(content, "ul")
        return content


class SedlabankinnScraper(ScrapeHelper):
    """ Scraping helper for sedlabanki.is """

    def __init__(self, root):
        super().__init__(root)
        self._feeds = [
            "https://www.sedlabanki.is/extensions/news/rss/Frettatilkynningar.rss"
        ]

    def get_metadata(self, soup):
        """ Analyze the article soup and return metadata """
        metadata = super().get_metadata(soup)

        # Extract the heading from the OpenGraph og:title meta property
        heading = ScrapeHelper.meta_property(soup, "og:title") or ""

        # Author
        author = "Seðlabanki Íslands"

        # Extract the publication time from the media tag
        timestamp = datetime.utcnow()
        try:
            media = ScrapeHelper.div_class(soup, "media")
            if media:
                tstr = media["data-last-modified"]
                timestamp = datetime.strptime(tstr, "%Y-%m-%d %H:%M:%S")
        except Exception as e:
            logging.warning(f"Unable to parse date for Sedlabankinn article: {e}")

        metadata.heading = heading
        metadata.author = author
        metadata.timestamp = timestamp

        return metadata

    def _get_content(self, soup_body):
        """ Find the article content (main text) in the soup """
        content = ScrapeHelper.div_class(soup_body, "media-body")
        if content is None:
            return None
        ScrapeHelper.del_tag(content, "h2")
        ScrapeHelper.del_tag(content, "table")
        ScrapeHelper.del_div_class(content, "muted")
        for a in content.find_all("a", {"class": "til-baka"}):
            a.decompose()
        for span in content.find_all("span", {"class": "news-img"}):
            span.decompose()
        return content


class BaendabladidScraper(ScrapeHelper):
    """ Scraping helper for bbl.is """

    def __init__(self, root):
        super().__init__(root)
        self._feeds = ["https://www.bbl.is/rss/"]

    def get_metadata(self, soup):
        """ Analyze the article soup and return metadata """
        metadata = super().get_metadata(soup)

        # Extract the heading from the OpenGraph og:title meta property
        heading = ScrapeHelper.meta_property(soup, "og:title") or ""

        # Author
        author = "Ritstjórn Bændablaðsins"

        timestamp = datetime.utcnow()

        metadata.heading = heading
        metadata.author = author
        metadata.timestamp = timestamp

        return metadata

    def _get_content(self, soup_body):
        """ Find the article content (main text) in the soup """
        content = ScrapeHelper.div_class(soup_body, "article-text")
        assert content is not None
        ScrapeHelper.del_div_class(content, "mb-4")
        ScrapeHelper.del_div_class(content, "date")
        ScrapeHelper.del_tag(content, "h1")
        ScrapeHelper.del_tag(content, "h2")
        ScrapeHelper.del_tag(content, "h3")
        ScrapeHelper.del_tag(content, "h4")
        ScrapeHelper.del_tag(content, "h5")

        for span in content.find_all("span", {"class": "date"}):
            span.decompose()
        return content<|MERGE_RESOLUTION|>--- conflicted
+++ resolved
@@ -34,11 +34,7 @@
 from datetime import datetime
 
 from bs4 import BeautifulSoup
-<<<<<<< HEAD
-from bs4.element import NavigableString, Tag
-=======
 from bs4.element import Tag, NavigableString
->>>>>>> f912770e
 
 MODULE_NAME = __name__
 
@@ -214,7 +210,9 @@
         return getattr(self.__class__, "VERSION", "1.0")
 
     @staticmethod
-    def general_filter(tag: Tag, name: str, attr: str, attr_val: Union[str, Iterable[str]]) -> bool:
+    def general_filter(
+        tag: Tag, name: str, attr: str, attr_val: Union[str, Iterable[str]]
+    ) -> bool:
         """General filter function to use with BeautifulSoup.find().
         Looks for tag['attr'] == attr_val or attr_val in tag['attr'].
         attr_val can also be iterable, in which case all the given
@@ -236,7 +234,9 @@
         return all(v in a for v in attr_val)
 
     @staticmethod
-    def meta_property_filter(tag: Tag, prop_val: Union[str, Iterable[str]], prop_attr: str="property") -> bool:
+    def meta_property_filter(
+        tag: Tag, prop_val: Union[str, Iterable[str]], prop_attr: str = "property"
+    ) -> bool:
         """ Filter function for meta properties in HTML documents """
         # By default, catch <meta property='prop_val' content='X'>
         return ScrapeHelper.general_filter(tag, "meta", prop_attr, prop_val)
@@ -252,7 +252,9 @@
         return ScrapeHelper.general_filter(tag, "div", "id", div_id)
 
     @staticmethod
-    def meta_property(soup: BeautifulSoup, property_name: str, prop_attr: str="property"):
+    def meta_property(
+        soup: BeautifulSoup, property_name: str, prop_attr: str = "property"
+    ):
         try:
             f = lambda tag: ScrapeHelper.meta_property_filter(
                 tag, property_name, prop_attr
@@ -272,7 +274,9 @@
             return None
 
     @staticmethod
-    def tag_prop_val(soup: BeautifulSoup, tag: Tag, prop: str, val: Union[str, Iterable[str]]):
+    def tag_prop_val(
+        soup: BeautifulSoup, tag: Tag, prop: str, val: Union[str, Iterable[str]]
+    ):
         """ Find a tag of a given type with an attribute having the specified value """
         if not soup:
             return None
@@ -313,7 +317,9 @@
         return soup.find(f)
 
     @staticmethod
-    def del_tag_prop_val(soup: BeautifulSoup, tag: Tag, prop: str, val: Union[str, Iterable[str]]):
+    def del_tag_prop_val(
+        soup: BeautifulSoup, tag: Tag, prop: str, val: Union[str, Iterable[str]]
+    ):
         """Delete all occurrences of the tag that have
         a property with the given value"""
         if soup is None:

--- conflicted
+++ resolved
@@ -26,15 +26,9 @@
 
 from datetime import datetime, timedelta
 
-<<<<<<< HEAD
-from query import Query, QueryStateDict
-from queries import gen_answer, read_grammar_file
-from tree import ParamList, Result, Node
-=======
 from queries import Query, QueryStateDict
 from queries.util import gen_answer, read_grammar_file
-from tree import Result, Node
->>>>>>> 29e56a39
+from tree import ParamList, Result, Node
 
 
 _OPINION_QTYPE = "Opinion"

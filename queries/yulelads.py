"""

    Greynir: Natural language processing for Icelandic

    Copyright (C) 2023 Miðeind ehf.

       This program is free software: you can redistribute it and/or modify
       it under the terms of the GNU General Public License as published by
       the Free Software Foundation, either version 3 of the License, or
       (at your option) any later version.
       This program is distributed in the hope that it will be useful,
       but WITHOUT ANY WARRANTY; without even the implied warranty of
       MERCHANTABILITY or FITNESS FOR A PARTICULAR PURPOSE.  See the
       GNU General Public License for more details.

    You should have received a copy of the GNU General Public License
    along with this program.  If not, see http://www.gnu.org/licenses/.


    This module handles queries related to the Icelandic Yule Lads
    (jólasveinar). This is very important functionality for Icelandic
    parents.

"""

# TODO: hvað eru íslensku jólasveinarnir margir

import random
from datetime import datetime

<<<<<<< HEAD
from query import Query, QueryStateDict
from tree import ParamList, Result, Node, TerminalNode
from queries import read_grammar_file
from queries.util.num import numbers_to_ordinal
=======
from queries import Query, QueryStateDict
from tree import Result, Node, TerminalNode
from queries.util import read_grammar_file
from speech.trans.num import numbers_to_ordinal
>>>>>>> 29e56a39


def help_text(lemma: str) -> str:
    """Help text to return when query processor is unable to parse a query but
    one of the above lemmas is found in it"""
    return "Ég get svarað ef þú spyrð til dæmis: {0}?".format(
        random.choice(
            (
                "Hvenær kemur fyrsti jólasveinninn til byggða",
                "Hvenær kemur Askasleikir",
                "Hvaða jólasveinn kemur fimmtánda desember",
                "Hvenær er von á Hurðaskelli",
            )
        )
    )


_YULE_QTYPE = "YuleLads"


_YULE_LADS_BY_NAME = {
    "Stekkjarstaur": 12,
    "Stekkjastaur": 12,
    "stekkjastaur": 12,
    "Giljagaur": 13,
    "Stúfur": 14,
    "Þvörusleikir": 15,
    "Pottaskefill": 16,
    "Pottasleikir": 16,
    "Askasleikir": 17,
    "Hurðaskellir": 18,
    "Skyrjarmur": 19,
    "Skyrgámur": 19,
    "Bjúgnakrækir": 20,
    "Gluggagægir": 21,
    "Gáttaþefur": 22,
    "Ketkrókur": 23,
    "Kertasníkir": 24,
}

_YULE_LADS_BY_DATE = {
    12: "Stekkjarstaur",
    13: "Giljagaur",
    14: "Stúfur",
    15: "Þvörusleikir",
    16: "Pottasleikir",
    17: "Askasleikir",
    18: "Hurðaskellir",
    19: "Skyrgámur",
    20: "Bjúgnakrækir",
    21: "Gluggagægir",
    22: "Gáttaþefur",
    23: "Ketkrókur",
    24: "Kertasníkir",
}

_ORDINAL_TO_DATE = {
    "fyrsta": 1,
    "annan": 2,
    "þriðja": 3,
    "fjórða": 4,
    "fimmta": 5,
    "sjötta": 6,
    "sjöunda": 7,
    "áttunda": 8,
    "níunda": 9,
    "tíunda": 10,
    "ellefta": 11,
    "tólfta": 12,
    "þrettánda": 13,
    "fjórtánda": 14,
    "fimmtánda": 15,
    "sextánda": 16,
    "sautjánda": 17,
    "átjánda": 18,
    "nítjánda": 19,
    "tuttugasta": 20,
    "tuttugasta og fyrsta": 21,
    "tuttugasta og annan": 22,
    "tuttugasta og þriðja": 23,
    "tuttugasta og fjórða": 24,
    "tuttugasta og fimmta": 25,
    "tuttugasta og sjötta": 26,
    "tuttugasta og sjöunda": 27,
    "tuttugasta og áttunda": 28,
    "tuttugasta og níunda": 29,
    "þrítugasta": 30,
    "þrítugasta og fyrsta": 31,
}


_TWENTY_PART = {"fyrsta": 1, "annan": 2, "þriðja": 3, "fjórða": 4}

# Lemmas of keywords that could indicate that the user is trying to use this module
TOPIC_LEMMAS = (
    ["jólasveinn"]
    + list(_YULE_LADS_BY_NAME.keys())
    + [lad.lower() for lad in _YULE_LADS_BY_NAME.keys()]
)

# Indicate that this module wants to handle parse trees for queries,
# as opposed to simple literal text strings
HANDLE_TREE = True

# The grammar nonterminals this module wants to handle
QUERY_NONTERMINALS = {"QYuleQuery"}

# The context-free grammar for the queries recognized by this plug-in module
GRAMMAR = read_grammar_file(
    "yulelads",
    yulelad_names=" | ".join(f"'{name}'/fall" for name in _YULE_LADS_BY_NAME.keys()),
)


def QYuleDate(node: Node, params: ParamList, result: Result) -> None:
    """Query for date when a particular yule lad appears"""
    result.qtype = "YuleDate"
    result.qkey = result.yule_lad


def QYuleLad(node: Node, params: ParamList, result: Result) -> None:
    """Query for which yule lad appears on a particular date"""
    result.qtype = "YuleLad"
    result.qkey = str(result.lad_date)


def QYuleLadFirst(node: Node, params: ParamList, result: Result) -> None:
    result.yule_lad = "Stekkjarstaur"
    result.lad_date = 12


def QYuleLadLast(node: Node, params: ParamList, result: Result) -> None:
    result.yule_lad = "Kertasníkir"
    result.lad_date = 24


def QYuleLadName(node: Node, params: ParamList, result: Result) -> None:
    result.yule_lad = result._nominative
    result.lad_date = _YULE_LADS_BY_NAME[result.yule_lad]


def QYuleNumberOrdinal(node: Node, params: ParamList, result: Result) -> None:
    ordinal = node.first_child(lambda n: True)
    if ordinal is not None:
        result.lad_date = int(ordinal.contained_number or 0)
    else:
        result.lad_date = 0
    if 11 <= result.lad_date <= 23:
        # If asking about December 11, reply with the
        # yule lad coming on the eve of the 12th, etc.
        result.lad_date += 1
    result.yule_lad = _YULE_LADS_BY_DATE.get(result.lad_date)
    if not (11 <= result.lad_date <= 24):
        result.invalid_date = True


def QYuleValidOrdinal(node: Node, params: ParamList, result: Result) -> None:
    result.lad_date = _ORDINAL_TO_DATE[result._text]
    if 11 <= result.lad_date <= 23:
        # If asking about December 11, reply with the
        # yule lad coming on the eve of the 12th, etc.
        result.lad_date += 1
    result.yule_lad = _YULE_LADS_BY_DATE.get(result.lad_date)


def QYuleInvalidOrdinal(node: Node, params: ParamList, result: Result) -> None:
    result.lad_date = _ORDINAL_TO_DATE[result._text]
    result.yule_lad = None
    result.invalid_date = True


def QYuleDay23(node: Node, params: ParamList, result: Result) -> None:
    result.lad_date = 24  # Yes, correct
    result.yule_lad = _YULE_LADS_BY_DATE.get(result.lad_date)


def QYuleDay24(node: Node, params: ParamList, result: Result) -> None:
    result.lad_date = 24  # Yes, correct
    result.yule_lad = _YULE_LADS_BY_DATE.get(result.lad_date)


def QYuleToday(node: Node, params: ParamList, result: Result) -> None:
    result.yule_lad = None
    result.lad_date = datetime.utcnow().day
    if not (11 <= result.lad_date <= 24):
        result.invalid_date = True
    else:
        if result.lad_date < 24:
            # If asking about December 11, reply with the
            # yule lad coming on the eve of the 12th, etc.
            result.lad_date += 1
        result.yule_lad = _YULE_LADS_BY_DATE.get(result.lad_date)


def QYuleTomorrow(node: Node, params: ParamList, result: Result) -> None:
    result.yule_lad = None
    result.lad_date = datetime.utcnow().day + 1
    if not (11 <= result.lad_date <= 24):
        result.invalid_date = True
    else:
        if result.lad_date < 24:
            # If asking about December 11, reply with the
            # yule lad coming on the eve of the 12th, etc.
            result.lad_date += 1
        result.yule_lad = _YULE_LADS_BY_DATE.get(result.lad_date)


def QYuleTwentyPart(node: Node, params: ParamList, result: Result) -> None:
    result.twenty_part = _TWENTY_PART[result._text]


def QYuleTwentyOrdinal(node: Node, params: ParamList, result: Result) -> None:
    result.yule_lad = None
    result.lad_date = 0
    num_node = node.first_child(lambda n: True)
    if num_node is not None:
        day = int(num_node.contained_number or 0)
        if day != 20:
            # Only accept something like '20 og annar', not '10 og annar'
            day = 0
        elif "twenty_part" in result:
            day += result.twenty_part
        result.lad_date = day
        if not (11 <= result.lad_date <= 24):
            result.invalid_date = True
        else:
            if result.lad_date < 24:
                # If asking about December 11, reply with the
                # yule lad coming on the eve of the 12th, etc.
                result.lad_date += 1
            result.yule_lad = _YULE_LADS_BY_DATE.get(result.lad_date)


def QYuleDateRel(node: Node, params: ParamList, result: Result) -> None:
    result.yule_lad = None
    daterel = node.first_child(lambda n: True)
    if daterel is not None:
        assert isinstance(daterel, TerminalNode)
        assert daterel.contained_date is not None
        year, month, result.lad_date = daterel.contained_date
        if year != 0 or month != 12:
            result.invalid_date = True
        elif not (11 <= result.lad_date <= 24):
            result.invalid_date = True
        else:
            if result.lad_date < 24:
                # If asking about December 11, reply with the
                # yule lad coming on the eve of the 12th, etc.
                result.lad_date += 1
            result.yule_lad = _YULE_LADS_BY_DATE.get(result.lad_date)
    else:
        result.lad_date = 0
        result.invalid_date = True


def sentence(state: QueryStateDict, result: Result) -> None:
    """Called when sentence processing is complete"""
    q: Query = state["query"]
    if "qtype" not in result:
        q.set_error("E_QUERY_NOT_UNDERSTOOD")
        return

    answer = voice_answer = ""
    if result.qtype == "YuleDate":
        # 'Hvenær kemur [jólasveinn X]'
        yule_lad = result.yule_lad
        answer = f"{yule_lad} kemur til byggða aðfaranótt {result.lad_date}. desember."
    elif result.qtype == "YuleLad":
        # 'Hvaða jólasveinn kemur til byggða [á degi x]'
        lad_date = result.lad_date
        if "invalid_date" in result:
            if lad_date < 1 or lad_date > 31:
                answer = voice_answer = "Þetta er ekki gildur mánaðardagur."
            else:
                # TODO: Fix, always replies "desember" even during other months
                answer = f"Enginn jólasveinn kemur til byggða þann {result.lad_date}. desember."
        else:
            yule_lad = result.yule_lad
            answer = (
                f"{yule_lad} kemur til byggða aðfaranótt {result.lad_date}. desember."
            )
        q.lowercase_beautified_query()

    voice_answer = numbers_to_ordinal(answer, case="ef", gender="kk")
    response = dict(answer=answer)
    # TODO: Add context
    # q.set_context({"date": xxx})
    q.set_key(result.qkey)
    q.set_answer(response, answer, voice_answer)
    q.set_qtype(_YULE_QTYPE)<|MERGE_RESOLUTION|>--- conflicted
+++ resolved
@@ -28,17 +28,10 @@
 import random
 from datetime import datetime
 
-<<<<<<< HEAD
-from query import Query, QueryStateDict
+from queries import Query, QueryStateDict
 from tree import ParamList, Result, Node, TerminalNode
-from queries import read_grammar_file
-from queries.util.num import numbers_to_ordinal
-=======
-from queries import Query, QueryStateDict
-from tree import Result, Node, TerminalNode
 from queries.util import read_grammar_file
 from speech.trans.num import numbers_to_ordinal
->>>>>>> 29e56a39
 
 
 def help_text(lemma: str) -> str:

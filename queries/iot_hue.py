"""

    Greynir: Natural language processing for Icelandic

    Randomness query response module

    Copyright (C) 2022 Miðeind ehf.

       This program is free software: you can redistribute it and/or modify
       it under the terms of the GNU General Public License as published by
       the Free Software Foundation, either version 3 of the License, or
       (at your option) any later version.
       This program is distributed in the hope that it will be useful,
       but WITHOUT ANY WARRANTY; without even the implied warranty of
       MERCHANTABILITY or FITNESS FOR A PARTICULAR PURPOSE.  See the
       GNU General Public License for more details.

    You should have received a copy of the GNU General Public License
    along with this program.  If not, see http://www.gnu.org/licenses/.

    This query module handles queries related to the generation
    of random numbers, e.g. "Kastaðu tengingi", "Nefndu tölu milli 5 og 10", etc.

"""

# TODO: add "láttu", "hafðu", "litaðu", "kveiktu" functionality.
# TODO: make the objects of sentences more modular, so that the same structure doesn't need to be written for each action
# TODO: ditto the previous comment. make the initial non-terminals general and go into specifics at the terminal level instead.
# TODO: substituion klósett, baðherbergi hugmyndÆ senda lista i javascript og profa i röð
# TODO: Embla stores old javascript code cached which has caused errors
# TODO: Cut down javascript sent to Embla
# TODO: Two specified groups or lights.
# TODO: No specified location
# TODO: Fix scene issues
# TODO: Turning on lights without using "turn on"
# TODO: Add functionality for robot-like commands "ljós í eldhúsinu", "rauður í eldhúsinu"
# TODO: Heldur að 'gerðu ljósið kaldara' sé senan 'köld'

from typing import Dict, List, Optional, cast, FrozenSet
from typing_extensions import TypedDict

import logging
import random
import json

from query import Query, QueryStateDict
from queries import gen_answer, read_jsfile, read_grammar_file
from tree import Result, Node, TerminalNode


class SmartLights(TypedDict):
    selected_light: str
    philips_hue: Dict[str, str]


class DeviceData(TypedDict):
    smartlights: SmartLights


_IoT_QTYPE = "IoT"

TOPIC_LEMMAS = [
    "ljós",
    "kveikja",
    "litur",
    "birta",
    "hækka",
    "stemmning",
    "sena",
    "stemming",
    "stemning",
]


def help_text(lemma: str) -> str:
    """Help text to return when query.py is unable to parse a query but
    one of the above lemmas is found in it"""
    return "Ég skil þig ef þú segir til dæmis: {0}.".format(
        random.choice(
            (
                "Kveiktu á ljósunum inni í eldhúsi",
                "Slökktu á leslampanum",
                "Breyttu lit lýsingarinnar í stofunni í bláan",
                "Gerðu ljósið í borðstofunni bjartara",
                "Stilltu á bjartasta niðri í kjallara",
            )
        )
    )


# This module wants to handle parse trees for queries
HANDLE_TREE = True

# The grammar nonterminals this module wants to handle
QUERY_NONTERMINALS = {"QIoT"}

_COLORS: Dict[str, List[float]] = {
    "appelsínugulur": [0.6195, 0.3624],
    "bleikur": [0.4443, 0.2006],
    "blár": [0.1545, 0.0981],
    "fjólublár": [0.2291, 0.0843],
    "grænn": [0.2458, 0.6431],
    "gulur": [0.4833, 0.4647],
    "hvítur": [0.3085, 0.3275],
    "ljósblár": [0.1581, 0.2395],
    "rauður": [0.7, 0.3],
}

# The context-free grammar for the queries recognized by this plug-in module
GRAMMAR = read_grammar_file(
    "iot_hue", color_names=" | ".join(f"'{color}:lo'" for color in _COLORS.keys())
)


def QIoTQuery(node: Node, params: QueryStateDict, result: Result) -> None:
    result.qtype = _IoT_QTYPE


def QIoTColorWord(node: Node, params: QueryStateDict, result: Result) -> None:
    result.changing_color = True


def QIoTSceneWord(node: Node, params: QueryStateDict, result: Result) -> None:
    result.changing_scene = True


def QIoTBrightnessWord(node: Node, params: QueryStateDict, result: Result) -> None:
    result.changing_brightness = True


def QIoTTurnOnLightsRest(node: Node, params: QueryStateDict, result: Result) -> None:
    result.action = "turn_on"
    if "hue_obj" not in result:
        result["hue_obj"] = {"on": True}
    else:
        result["hue_obj"]["on"] = True


def QIoTTurnOffLightsRest(node: Node, params: QueryStateDict, result: Result) -> None:
    result.action = "turn_off"
    if "hue_obj" not in result:
        result["hue_obj"] = {"on": False}
    else:
        result["hue_obj"]["on"] = False


def QIoTNewColor(node: Node, params: QueryStateDict, result: Result) -> None:
    result.action = "set_color"
    print(result.color_name)
    color_hue = _COLORS.get(result.color_name, None)
    print(color_hue)
    if color_hue is not None:
        if "hue_obj" not in result:
            result["hue_obj"] = {"on": True, "xy": color_hue}
        else:
            result["hue_obj"]["xy"] = color_hue
            result["hue_obj"]["on"] = True


def QIoTMoreBrighterOrHigher(
    node: Node, params: QueryStateDict, result: Result
) -> None:
    result.action = "increase_brightness"
    if "hue_obj" not in result:
        result["hue_obj"] = {"on": True, "bri_inc": 64}
    else:
        result["hue_obj"]["bri_inc"] = 64
        result["hue_obj"]["on"] = True


def QIoTLessDarkerOrLower(node: Node, params: QueryStateDict, result: Result) -> None:
    result.action = "decrease_brightness"
    if "hue_obj" not in result:
        result["hue_obj"] = {"bri_inc": -64}
    else:
        result["hue_obj"]["bri_inc"] = -64


def QIoTIncreaseVerb(node: Node, params: QueryStateDict, result: Result) -> None:
    result.action = "increase_brightness"
    if "hue_obj" not in result:
        result["hue_obj"] = {"on": True, "bri_inc": 64}
    else:
        result["hue_obj"]["bri_inc"] = 64
        result["hue_obj"]["on"] = True


def QIoTCooler(node: Node, params: QueryStateDict, result: Result) -> None:
    result.action = "decrease_colortemp"
    result.changing_temp = True
    if "hue_obj" not in result:
        result["hue_obj"] = {"ct_inc": -30000}
    else:
        result["hue_obj"]["ct_inc"] = -30000


def QIoTWarmer(node: Node, params: QueryStateDict, result: Result) -> None:
    result.action = "increase_colortemp"
    result.changing_temp = True
    if "hue_obj" not in result:
        result["hue_obj"] = {"ct_inc": 30000}
    else:
        result["hue_obj"]["ct_inc"] = 30000


def QIoTDecreaseVerb(node: Node, params: QueryStateDict, result: Result) -> None:
    result.action = "decrease_brightness"
    if "hue_obj" not in result:
        result["hue_obj"] = {"bri_inc": -64}
    else:
        result["hue_obj"]["bri_inc"] = -64


def QIoTBrightest(node: Node, params: QueryStateDict, result: Result) -> None:
    result.action = "increase_brightness"
    if "hue_obj" not in result:
        result["hue_obj"] = {"bri": 255}
    else:
        result["hue_obj"]["bri"] = 255


def QIoTDarkest(node: Node, params: QueryStateDict, result: Result) -> None:
    result.action = "decrease_brightness"
    if "hue_obj" not in result:
        result["hue_obj"] = {"bri": 0}
    else:
        result["hue_obj"]["bri"] = 0


def QIoTNewScene(node: Node, params: QueryStateDict, result: Result) -> None:
    result.action = "set_scene"
    scene_name = result.get("scene_name", None)
    print("scene: " + scene_name)
    if scene_name is not None:
        if "hue_obj" not in result:
            result["hue_obj"] = {"on": True, "scene": scene_name}
        else:
            result["hue_obj"]["scene"] = scene_name
            result["hue_obj"]["on"] = True


def QIoTColorName(node: Node, params: QueryStateDict, result: Result) -> None:
    result["color_name"] = (
        node.first_child(lambda x: True).string_self().strip("'").split(":")[0]
    )


def QIoTSceneName(node: Node, params: QueryStateDict, result: Result) -> None:
    result["scene_name"] = result._indefinite
    result["changing_scene"] = True
    print("scene: " + result.get("scene_name", None))


def QIoTGroupName(node: Node, params: QueryStateDict, result: Result) -> None:
    result["group_name"] = result._indefinite


def QIoTLightName(node: Node, params: QueryStateDict, result: Result) -> None:
    result["light_name"] = result._indefinite


def QIoTSpeakerHotwords(node: Node, params: QueryStateDict, result: Result) -> None:
    print("lights banwords")
    result.abort = True


_SPEAKER_WORDS: FrozenSet[str] = frozenset(
    (
        "tónlist",
        "lag",
        "hátalari",
        "bylgja",
        "útvarp",
        "útvarpsstöð",
        "útvarp saga",
        "gullbylgja",
        "x-ið",
        "léttbylgjan",
        "rás 1",
        "rás 2",
        "rondo",
        "rondó",
        "fm 957",
        "fm957",
        "fm-957",
        "k-100",
        "k 100",
        "kk 100",
        "k hundrað",
        "kk hundrað",
        "x977",
        "x 977",
        "x-977",
        "x-ið 977",
        "x-ið",
        "retro",
        "kiss fm",
        "flassbakk",
        "flassbakk fm",
        "útvarp hundraðið",
        "útvarp 101",
        "útvarp hundraðogeinn",
        "útvarp hundrað og einn",
        "útvarp hundrað einn",
        "útvarp hundrað 1",
        "útvarp",
    )
)


def sentence(state: QueryStateDict, result: Result) -> None:
    """Called when sentence processing is complete"""
    q: Query = state["query"]
    print("start of sentence")
    if result.get("abort"):
        print("aborted")
        q.set_error("E_QUERY_NOT_UNDERSTOOD")
        return
    lemmas = set(
        i[0].root(state, result.params)
        for i in result.enum_descendants(lambda x: isinstance(x, TerminalNode))
    )
    if not lemmas.isdisjoint(_SPEAKER_WORDS):
        print("matched with music word list")
        q.set_error("E_QUERY_NOT_UNDERSTOOD")
        return
    changing_color = result.get("changing_color", False)
    changing_scene = result.get("changing_scene", False)
    changing_brightness = result.get("changing_brightness", False)
    # changing_temp = result.get("changing_temp", False)
    print(
        "error?",
        sum((changing_color, changing_scene, changing_brightness)) > 1,
    )
    if (
        sum((changing_color, changing_scene, changing_brightness)) > 1
        or "qtype" not in result
    ):
        print("ERROR")
        q.set_error("E_QUERY_NOT_UNDERSTOOD")
        return

    q.set_qtype(result.qtype)

    smartdevice_type = "iot"
    client_id = str(q.client_id)
    print("client_id:", client_id)

    # Fetch relevant data from the device_data table to perform an action on the lights
    device_data = cast(
        Optional[DeviceData], q.client_data(smartdevice_type).get("iot_lights")
    )
    print("location :", q.location)
    print("device data :", device_data)

    selected_light: Optional[str] = None
    print("selected light:", selected_light)
    hue_credentials: Optional[Dict[str, str]] = None

    if device_data is not None:
        dev = device_data
        assert dev is not None
        light = dev.get("philips_hue")
        hue_credentials = light.get("credentials")
        bridge_ip = hue_credentials.get("ip_address")
        username = hue_credentials.get("username")

    if not device_data or not hue_credentials:
        answer = "Það vantar að tengja Philips Hub-inn."
        q.set_answer(*gen_answer(answer))
        return

    # Successfully matched a query type
    print("bridge_ip: ", bridge_ip)
    print("username: ", username)
    print("selected light :", selected_light)
    print("hue credentials :", hue_credentials)

    try:
        # kalla í javascripts stuff
        light_or_group_name = result.get("light_name", result.get("group_name", ""))
        color_name = result.get("color_name", "")
        print("GROUP NAME:", light_or_group_name)
        print("COLOR NAME:", color_name)
        print(result.hue_obj)
        q.set_answer(
<<<<<<< HEAD
            {"answer": "Ég var að kveikja ljósin."},
            "Ég var að kveikja ljósin.",
            "Ég var að kveikja ljósin.",
=======
            {"answer": "Skal gert."},
            "Skal gert.",
            '<break time="2s"/>',
>>>>>>> baa7e8d9
        )
        js = (
            read_jsfile("IoT_Embla/fuse.js")
            + f"var BRIDGE_IP = '{bridge_ip}';var USERNAME = '{username}';"
            + read_jsfile("IoT_Embla/Philips_Hue/fuse_search.js")
            + read_jsfile("IoT_Embla/Philips_Hue/lights.js")
            + read_jsfile("IoT_Embla/Philips_Hue/set_lights.js")
        )
        js += f"return setLights('{light_or_group_name}', '{json.dumps(result.hue_obj)}');"
        q.set_command(js)
    except Exception as e:
        logging.warning("Exception while processing random query: {0}".format(e))
        q.set_error("E_EXCEPTION: {0}".format(e))
        raise


# f"var BRIDGE_IP = '192.168.1.68';var USERNAME = 'p3obluiXT13IbHMpp4X63ZvZnpNRdbqqMt723gy2';"<|MERGE_RESOLUTION|>--- conflicted
+++ resolved
@@ -384,15 +384,9 @@
         print("COLOR NAME:", color_name)
         print(result.hue_obj)
         q.set_answer(
-<<<<<<< HEAD
-            {"answer": "Ég var að kveikja ljósin."},
-            "Ég var að kveikja ljósin.",
-            "Ég var að kveikja ljósin.",
-=======
             {"answer": "Skal gert."},
             "Skal gert.",
             '<break time="2s"/>',
->>>>>>> baa7e8d9
         )
         js = (
             read_jsfile("IoT_Embla/fuse.js")

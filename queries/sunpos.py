"""

    Greynir: Natural language processing for Icelandic

    Solar position query response module

    Copyright (C) 2023 Miðeind ehf.

       This program is free software: you can redistribute it and/or modify
       it under the terms of the GNU General Public License as published by
       the Free Software Foundation, either version 3 of the License, or
       (at your option) any later version.
       This program is distributed in the hope that it will be useful,
       but WITHOUT ANY WARRANTY; without even the implied warranty of
       MERCHANTABILITY or FITNESS FOR A PARTICULAR PURPOSE.  See the
       GNU General Public License for more details.

    You should have received a copy of the GNU General Public License
    along with this program.  If not, see http://www.gnu.org/licenses/.


    This module handles queries regarding time of sunrise/sunset.

"""

# TODO: "Hvenær rís sólin [any date]"
# TODO: "Hvenær kemur sólin upp"
# TODO: Use gssml instead of numbers_to_... functions
# TODO: Use https://vedur.is/gogn/vefgogn/sol/index.html instead of inaccurate HÍ almanak

from typing import Dict, List, Iterable, Tuple, Optional, Union, cast

<<<<<<< HEAD
from tree import ParamList, Result, Node
from query import Query, QueryStateDict
=======
from tree import Result, Node
from queries import Query, QueryStateDict
>>>>>>> 29e56a39

from queries.util import (
    AnswerTuple,
    LatLonTuple,
    MONTH_ABBREV_ORDERED,
    read_grammar_file,
    sing_or_plur,
    gen_answer,
)

import datetime
import logging
import random
import re
import requests

from bs4 import BeautifulSoup  # type: ignore
from cachetools import TTLCache
from settings import changedlocale
from geo import (
    distance,
    in_iceland,
    capitalize_placename,
    ICE_PLACENAME_BLACKLIST,
)
from iceaddr import placename_lookup
from speech.trans.num import numbers_to_ordinal, floats_to_text

# Indicate that this module wants to handle parse trees for queries,
# as opposed to simple literal text strings
HANDLE_TREE = True

# The grammar nonterminals this module wants to handle
QUERY_NONTERMINALS = {"QSunQuery"}

_SUN_QTYPE = "SunPosition"

TOPIC_LEMMAS = [
    "birting",
    "birta",
    "dagsetur",
    "dögun",
    # "hádegi",
    "miðnætti",
    "myrkur",
    # "rísa",
    "setjast",
    "sólarhæð",
    "sólarlag",
    "sólarupprás",
    "sólris",
    "sólsetur",
    "sól",
]


def help_text(lemma: str) -> str:
    """Help text to return when query processor is unable to parse a query but
    one of the above lemmas is found in it"""
    return "Ég get svarað ef þú spyrð til dæmis: {0}?".format(
        random.choice(
            (
                "Hvenær reis sólin í morgun",
                "Hvenær sest sólin á morgun",
                "Hvenær er sólsetur í kvöld",
                "Klukkan hvað rís sólin á morgun",
            )
        )
    )


# The context-free grammar for the queries recognized by this plug-in module
GRAMMAR = read_grammar_file("sunpos")


class _SOLAR_POSITIONS:
    MIÐNÆTTI = 0
    DÖGUN = 1
    BIRTING = 2
    SÓLRIS = 3
    HÁDEGI = 4
    SÓLARLAG = 5
    MYRKUR = 6
    DAGSETUR = 7
    SÓLARHÆÐ = 8  # Not a specific position, rather height in degrees at solar noon


_SOLAR_POS_ENUM = int
_SOLAR_CELL_TYPE = Union[datetime.time, float, None]
_SOLAR_ROW_TYPE = Dict[_SOLAR_POS_ENUM, _SOLAR_CELL_TYPE]
_SOLAR_DICT_TYPE = Dict[
    str, Dict[Union[str, datetime.date], Union[LatLonTuple, _SOLAR_ROW_TYPE]]
]

_SOLAR_ENUM_TO_WORD: Dict[_SOLAR_POS_ENUM, str] = {
    _SOLAR_POSITIONS.MIÐNÆTTI: "Miðnætti",
    _SOLAR_POSITIONS.DÖGUN: "Dögun",
    _SOLAR_POSITIONS.BIRTING: "Birting",
    _SOLAR_POSITIONS.SÓLRIS: "Sólris",
    _SOLAR_POSITIONS.HÁDEGI: "Hádegi",
    _SOLAR_POSITIONS.SÓLARLAG: "Sólarlag",
    _SOLAR_POSITIONS.MYRKUR: "Myrkur",
    _SOLAR_POSITIONS.DAGSETUR: "Dagsetur",
    _SOLAR_POSITIONS.SÓLARHÆÐ: "Sólarhæð",
}


def QSunQuery(node: Node, params: ParamList, result: Result) -> None:
    # Set the query type
    result.qtype = _SUN_QTYPE


def QSunIsWillWas(node: Node, params: ParamList, result: Result) -> None:
    if result._nominative == "verður":
        result["will_be"] = True


### QSunPositions ###


def QSunMiðnætti(node: Node, params: ParamList, result: Result) -> None:
    result["solar_position"] = _SOLAR_POSITIONS.MIÐNÆTTI


def QSunDögun(node: Node, params: ParamList, result: Result) -> None:
    result["solar_position"] = _SOLAR_POSITIONS.DÖGUN


def QSunBirting(node: Node, params: ParamList, result: Result) -> None:
    result["solar_position"] = _SOLAR_POSITIONS.BIRTING


def QSunSólris(node: Node, params: ParamList, result: Result) -> None:
    result["solar_position"] = _SOLAR_POSITIONS.SÓLRIS


def QSunHádegi(node: Node, params: ParamList, result: Result) -> None:
    result["solar_position"] = _SOLAR_POSITIONS.HÁDEGI


def QSunSólarlag(node: Node, params: ParamList, result: Result) -> None:
    result["solar_position"] = _SOLAR_POSITIONS.SÓLARLAG


def QSunMyrkur(node: Node, params: ParamList, result: Result) -> None:
    result["solar_position"] = _SOLAR_POSITIONS.MYRKUR


def QSunDagsetur(node: Node, params: ParamList, result: Result) -> None:
    result["solar_position"] = _SOLAR_POSITIONS.DAGSETUR


def QSunSólarhæð(node: Node, params: ParamList, result: Result) -> None:
    result["solar_position"] = _SOLAR_POSITIONS.SÓLARHÆÐ


### QSunDates ###


def QSunToday(node: Node, params: ParamList, result: Result) -> None:
    result["date"] = datetime.date.today()


def QSunYesterday(node: Node, params: ParamList, result: Result) -> None:
    result["date"] = datetime.date.today() - datetime.timedelta(days=1)


def QSunTomorrow(node: Node, params: ParamList, result: Result) -> None:
    result["date"] = datetime.date.today() + datetime.timedelta(days=1)


### QSunLocation ###


def QSunCapitalRegion(node: Node, params: ParamList, result: Result) -> None:
    result["city"] = "Reykjavík"


def QSunArbitraryLocation(node: Node, params: ParamList, result: Result) -> None:
    result["city"] = capitalize_placename(result._nominative)


###

_ALMANAK_HI_URL: str = "http://www.almanak.hi.is/solgang.html"
_ALMANAK_HI_COLUMNS: Tuple[_SOLAR_POS_ENUM, ...] = (
    _SOLAR_POSITIONS.DÖGUN,
    _SOLAR_POSITIONS.BIRTING,
    _SOLAR_POSITIONS.SÓLRIS,
    _SOLAR_POSITIONS.HÁDEGI,
    _SOLAR_POSITIONS.SÓLARLAG,
    _SOLAR_POSITIONS.MYRKUR,
    _SOLAR_POSITIONS.DAGSETUR,
    _SOLAR_POSITIONS.SÓLARHÆÐ,
)


# Match lines such as (lat/lon given in format DD°MM.M')
#    "VESTMANNAEYJAR  2021   63°26,2'  20°16,5'"
_ALMANAK_CITY_REGEX = re.compile(
    r"^(\w+)\s+\d\d\d\d\s+(\d+°\d+,\d+')\s+(\d+°\d+,\d+'?)$"
)

# Match lines such as:
#    "JAN  1.    07 55    10 03    11 18    13 31    15 45    17 00    19 08     3,1"
#    " -   8.    07 52    09 57    11 08    13 35    16 01    17 13    19 18     3,9"
#    " -  29.                      09 02    13 11    16 00                      12,3"

_ALMANAK_SUNPOS_REGEX = re.compile(
    r"^(\w\w\w| - )\s+(\d+)\." + 7 * r"    (\d\d \d\d|     )" + r"\s+(\d+,\d+)$"
)


def _convert_dms_lat_lon_to_decimal(lat: str, lon: str) -> LatLonTuple:
    """
    Convert lat/lon coordinate strings of the format DD°MM.M' to decimal degrees.
    Returns tuple of floats.
    """
    dlat_str, mlat_str = lat.rstrip("'").replace(",", ".").split("°")
    dlat: float = float(dlat_str) + (float(mlat_str) / 60)

    dlon_str, mlon_str = lon.rstrip("'").replace(",", ".").split("°")
    dlon: float = float(dlon_str) + (float(mlon_str) / 60)

    return (dlat, dlon)


def _parse_almanak_cell(pt_str: str) -> _SOLAR_CELL_TYPE:
    """
    Parse a cell in Almanak HÍ. Returns datetime.time for cells containing
    a timestamp, float for cells containing the solar height and None otherwise.
    Examples:
        '03 15' => datetime.time(3,15)
        '34,9'  => 34.9
        '     ' => None
    """
    try:
        if not pt_str.isspace():
            if " " in pt_str:
                # Column contains a time value, convert to datetime
                hour, minute = pt_str.split()
                return datetime.time(hour=int(hour) % 24, minute=int(minute) % 60)

            if "," in pt_str:
                # Column contains solar height at solar noon (in degrees)
                return float(pt_str.replace(",", "."))
    except ValueError:
        pass
    return None


def _parse_almanak_hi_data(text: Iterable[str]) -> _SOLAR_DICT_TYPE:
    """
    Parse text received from Almanak HÍ endpoint into usable dict.
    """
    data: _SOLAR_DICT_TYPE = {}
    city: Optional[str] = None
    month: Optional[int] = None

    for line in text:
        city_re = re.match(_ALMANAK_CITY_REGEX, line)
        if city_re:
            # Matched line containing name of city
            city, lat, lon = city_re.groups()
            city = capitalize_placename((city or "").lower())

            # Initialize dict for Icelandic city (place)
            data[city] = {"pos": _convert_dms_lat_lon_to_decimal(lat, lon)}

        else:
            sun_re = re.match(_ALMANAK_SUNPOS_REGEX, line)
            if sun_re and city is not None:
                # Matched line containing times of solar positions
                if sun_re.group(1) != " - ":
                    # New month started
                    month_str = sun_re.group(1).lower()
                    month = MONTH_ABBREV_ORDERED.index(month_str) + 1

                # Extract times of solar positions
                sun_pos: _SOLAR_ROW_TYPE = dict(
                    zip(
                        _ALMANAK_HI_COLUMNS,
                        (_parse_almanak_cell(cell) for cell in sun_re.groups()[2:]),
                    )
                )

                # Calculate solar midnight from solar noon
                # ("Hádegi" (solar noon) is never None)
                solar_noon: datetime.time = cast(
                    datetime.time, sun_pos[_SOLAR_POSITIONS.HÁDEGI]
                )
                solar_midnight = datetime.time(
                    hour=((solar_noon.hour + 12) % 24), minute=solar_noon.minute
                )
                sun_pos[_SOLAR_POSITIONS.MIÐNÆTTI] = solar_midnight

                # Add solar positions for city on a specific date
                date = datetime.date.today().replace(
                    month=cast(int, month), day=int(sun_re.group(2))
                )
                data[city][date] = sun_pos

    return data


_ALMANAK_HI_CACHE: TTLCache = TTLCache(maxsize=1, ttl=86400)


def _get_almanak_hi_data() -> Optional[_SOLAR_DICT_TYPE]:
    """Fetch solar calendar from Univeristy of Iceland."""
    data = cast(Optional[_SOLAR_DICT_TYPE], _ALMANAK_HI_CACHE.get("data"))

    if data:
        return data

    try:
        r = requests.get(_ALMANAK_HI_URL, timeout=10)
    except Exception as e:
        logging.warning(str(e))
        return None

    if r.status_code != 200:
        logging.warning(f"Received status {r.status_code} from Almanak HÍ")
        return None

    try:
        # Use beautiful soup to extract text from HTML response
        # and split on newlines
        text: List[str] = (
            BeautifulSoup(r.text, "html.parser")
            .get_text()
            .replace("\r\n", "\n")
            .split("\n")
        )

        data = _parse_almanak_hi_data(text)
        # Only cache valid data
        _ALMANAK_HI_CACHE["data"] = data

        return data
    except Exception as e:
        logging.warning(f"Error parsing Almanak HÍ response: {e}")

    return None


def _find_closest_city(data: _SOLAR_DICT_TYPE, loc: LatLonTuple) -> Optional[str]:
    """Find city closest to loc in data."""
    closest_city = None
    closest_distance = None

    for city_name, city_dict in data.items():
        dist = distance(loc, cast(LatLonTuple, city_dict["pos"]))

        if closest_distance is None or dist < closest_distance:
            closest_distance = dist
            closest_city = city_name

    return closest_city


def _answer_city_solar_data(
    data: _SOLAR_DICT_TYPE, sun_pos: _SOLAR_POS_ENUM, qdate: datetime.date, city: str
) -> AnswerTuple:
    """
    Create answer for a sun position in city/place on date qdate.
    City must be a key in data.
    """
    # Get closest date to qdate in data
    closest_date: datetime.date = sorted(
        (k for k in data[city] if isinstance(k, datetime.date)),
        key=lambda d: abs(d - qdate),
    )[0]

    voice: str = ""
    answer: str = ""

    today: datetime.date = datetime.date.today()
    when: str
    in_past: Optional[bool] = None
    if qdate == today:
        when = "í dag"
    elif qdate == today + datetime.timedelta(days=1):
        when = "á morgun"
        in_past = False
    elif qdate == today - datetime.timedelta(days=1):
        when = "í gær"
        in_past = True
    else:
        with changedlocale(category="LC_TIME"):
            when = qdate.strftime("%-d. %B")
            in_past = qdate < today

    if sun_pos == _SOLAR_POSITIONS.SÓLARHÆÐ:
        if in_past is None:
            is_will_was = "er"
        else:
            is_will_was = "var"

        degrees = cast(Union[int, float], data[city][closest_date][sun_pos])
        answer = f"Sólarhæð um hádegi {when} {is_will_was} um {sing_or_plur(float(degrees), 'gráða', 'gráður')}."

    else:
        time: Optional[datetime.time] = cast(
            Optional[datetime.time], data[city][closest_date][sun_pos]
        )

        if time:
            if in_past is None:
                in_past = time <= datetime.datetime.utcnow().time()

            # More specific answer when asking about today
            # (this morning/this evening/tonight/...)
            if when == "í dag":
                if time.hour >= 23 or time.hour <= 4:
                    when = "í nótt"
                elif 4 < time.hour <= 9:
                    when = "í morgun"
                elif 20 <= time.hour < 23:
                    when = "í kvöld"

            elif when == "á morgun" and time.hour <= 4:
                when = "í nótt"

            time_str = time.strftime("%-H:%M")
            format_ans = "{0} var um klukkan {1} {2}."

            if sun_pos == _SOLAR_POSITIONS.SÓLRIS:
                if in_past:
                    answer = f"Sólin reis um klukkan {time_str} {when}."
                else:
                    answer = f"Sólin rís um klukkan {time_str} {when}."

            elif sun_pos == _SOLAR_POSITIONS.SÓLARLAG:
                if in_past:
                    answer = f"Sólin settist um klukkan {time_str} {when}."
                else:
                    answer = f"Sólin sest um klukkan {time_str} {when}."

            else:
                answer = format_ans.format(_SOLAR_ENUM_TO_WORD[sun_pos], time_str, when)

        else:
            format_ans = "Það varð ekki {0} {1}."

            answer = format_ans.format(_SOLAR_ENUM_TO_WORD[sun_pos].lower(), when)

    if not in_past:
        answer = answer.replace("varð", "verður").replace("var", "verður")

    # Convert date ordinals to text for voice
    voice = numbers_to_ordinal(answer, case="þf", gender="kk")
    # Convert degrees to text for voice when asking about height of sun
    voice = floats_to_text(
        voice,
        gender="kvk",
        regex=r"(?<= )(\d?\d?\d\.)*\d+(,\d+)?(?= )",
        comma_null=False,
    )
    return {"answer": answer, "voice": voice}, answer, voice


def _get_answer(q: Query, result: Result) -> AnswerTuple:

    qdate: datetime.date = result.get("date", datetime.date.today())
    sun_pos: int = result.get("solar_position")

    if (
        qdate == datetime.date.today()
        and result.get("will_be")
        and sun_pos == _SOLAR_POSITIONS.MIÐNÆTTI
    ):
        # Just to fix wording of answer to queries such as "Hvenær verður miðnætti í nótt?".
        qdate += datetime.timedelta(days=1)

    city: Optional[str] = result.get("city")
    loc: Optional[LatLonTuple] = None

    # Fetch solar position data from cache or Almanak HÍ
    data: Optional[_SOLAR_DICT_TYPE] = _get_almanak_hi_data()

    if data is None:
        return gen_answer("Ekki tókst að sækja upplýsingar um sólargang.")

    if city:
        # City specified
        if city in data:
            return _answer_city_solar_data(data, sun_pos, qdate, city)

        if city not in ICE_PLACENAME_BLACKLIST:
            # Search Icelandic cities/places
            possible_cities = placename_lookup(city)
            if possible_cities:
                city_dict = possible_cities[0]
                loc = (
                    cast(float, city_dict.get("lat_wgs84")),
                    cast(float, city_dict.get("long_wgs84")),
                )

                city = _find_closest_city(data, loc)
                if city is not None and city in data:
                    return _answer_city_solar_data(data, sun_pos, qdate, city)

        return gen_answer("Ég þekki ekki til sólargangs þar.")

    if q.location:
        # No city specified, use user location
        loc = q.location

        if in_iceland(loc):
            city = _find_closest_city(data, loc)

            if city is not None and city in data:
                return _answer_city_solar_data(data, sun_pos, qdate, city)

        return gen_answer("Ég þekki ekki til sólargangs utan Íslands.")

    # No city specified, user location unavailable
    # Default to Reykjavík
    city = "Reykjavík"
    if city not in data:
        # Get first key in data
        city = list(data.keys())[0]

    return _answer_city_solar_data(data, sun_pos, qdate, city)


def sentence(state: QueryStateDict, result: Result) -> None:
    """Called when sentence processing is complete"""
    q: Query = state["query"]

    if "qtype" in result and result.qtype == _SUN_QTYPE and "solar_position" in result:
        # Successfully matched this query type, we're handling it...
        q.set_qtype(result.qtype)

        answer: AnswerTuple = _get_answer(q, result)

        q.set_source("Háskóli Íslands")
        # Set query answer
        q.set_answer(*answer)
        return

    # This module did not understand the query
    q.set_error("E_QUERY_NOT_UNDERSTOOD")<|MERGE_RESOLUTION|>--- conflicted
+++ resolved
@@ -30,13 +30,8 @@
 
 from typing import Dict, List, Iterable, Tuple, Optional, Union, cast
 
-<<<<<<< HEAD
 from tree import ParamList, Result, Node
-from query import Query, QueryStateDict
-=======
-from tree import Result, Node
 from queries import Query, QueryStateDict
->>>>>>> 29e56a39
 
 from queries.util import (
     AnswerTuple,

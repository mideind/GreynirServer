--- conflicted
+++ resolved
@@ -77,10 +77,6 @@
     # | QCHANGEHvar? QCHANGEHvernigMake QCHANGESubject/þf
     # | QCHANGEHvernigMake QCHANGESubject/þf QCHANGEHvar?
     # | QCHANGEHvernigMake QCHANGEHvar? QCHANGESubject/þf
-<<<<<<< HEAD
-=======
-    QIoTSpeakerMusicWord/þf QIoTSpeakerHvar?
->>>>>>> a2fc3f45
 
 # TODO: Add support for "stilltu rauðan lit á ljósið í eldhúsinu"
 QIoTSpeakerSetRest →
@@ -101,22 +97,10 @@
     # | QCHANGEHvernigChange QCHANGESubjectOne/þgf QCHANGEHvar?
     # | QCHANGEHvernigChange QCHANGEHvar? QCHANGESubjectOne/þgf
 
-<<<<<<< HEAD
 QIoTSpeakerLetRest →
     QIoTSpeakerBeOrBecome QIoTSpeakerMusicWord/nf QIoTSpeakerHvar?
     | QIoTSpeakerMusicOrSoundPhrase/þf QIoTSpeakerHvar? QIoTSpeakerBeOrBecome QIoTSpeakerComparative/nf
     | QIoTSpeakerMusicOrSoundPhrase/þf QIoTSpeakerBeOrBecome QIoTSpeakerComparative/nf QIoTSpeakerHvar?
-=======
-QIoTSpeakerLetRest ->
-    # QCHANGESubject/þf QCHANGEHvar? QCHANGEHvernigLet
-    # | QCHANGESubject/þf QCHANGEHvernigLet QCHANGEHvar?
-    # | QCHANGEHvar? QCHANGESubject/þf QCHANGEHvernigLet
-    # | QCHANGEHvar? QCHANGEHvernigLet QCHANGESubject/þf
-    # | QCHANGEHvernigLet QCHANGESubject/þf QCHANGEHvar?
-    # | QCHANGEHvernigLet QCHANGEHvar? QCHANGESubject/þf
-    QIoTSpeakerBeOrBecome QIoTSpeakerMusicWord/nf QIoTSpeakerHvar?
-    | "á" QIoTSpeakerMusicWord/nf QIoTSpeakerHvar?
->>>>>>> a2fc3f45
 
 # TODO: Find out why they conjugate this incorrectly "tónlist" is in þgf here, not þf
 QIoTSpeakerTurnOnRest →
@@ -128,33 +112,22 @@
     # QCHANGETurnOffLightsRest
     "á" QIoTSpeakerMusicWord/þgf QIoTSpeakerHvar?
 
-<<<<<<< HEAD
 QIoTSpeakerPlayO →
     QIoTSpeakerMusicWord/þf QIoTSpeakerHvar?
     | QIoTSpeakerNewRadio/þf? QIoTSpeakerHvar?
-=======
-QIoTSpeakerPlayRest ->
-    QIoTSpeakerMusicWord/þf QIoTSpeakerHvar?
-    | QIoTSpeakerRadioStationWord/þf? QIoTSpeakerRadioStationName QIoTSpeakerHvar?
->>>>>>> a2fc3f45
 
 # TODO: Make the subject categorization cleaner
 QIoTSpeakerIncreaseOrDecreaseRest →
     # QCHANGELightSubject/þf QCHANGEHvar?
     # | QCHANGEBrightnessSubject/þf QCHANGEHvar?
     QIoTSpeakerMusicWord/þf QIoTSpeakerHvar?
-<<<<<<< HEAD
     | QIoTSpeakerSoundPhrase/þf QIoTSpeakerHvar?
     | "í" QIoTSpeakerMusicOrApplianceWord/þgf QIoTSpeakerHvar?
-=======
-    | "í" QIoTSpeakerMusicWord/þgf QIoTSpeakerHvar?
->>>>>>> a2fc3f45
 
 # Increase specificity
 # QIoTSpeakerMusicWord →
 #     'tónlist'
 
-<<<<<<< HEAD
 QIoTSpeakerComparative/fall →
     QIoTSpeakerMoreOrHigher/fall
     | QIoTSpeakerLessOrLower/fall
@@ -163,15 +136,6 @@
 QIoTSpeakerAHvad →
     "á"? QIoTSpeakerMusicOrRadioWord/þf
     | "á"? QIoTSpeakerNewSetting/þf
-=======
-QIoTSpeakerAHvad ->
-    "á" QIoTSpeakerMusicWord/þf
-    | "á" QIoTSpeakerNewSetting/þf
-
-QIoTSpeakerAHverju ->
-    "á" QIoTSpeakerMusicWord/þf
-    | "á" QIoTSpeakerNewSetting/þgf
->>>>>>> a2fc3f45
 
 QIoTSpeakerAHverju →
     "á" QIoTSpeakerMusicOrApplianceWord/þgf
@@ -219,7 +183,6 @@
 QIoTSpeakerRadioStationWord/fall →
     'útvarpsstöð:no'/fall
 
-<<<<<<< HEAD
 QIoTSpeakerMusicWord/fall →
     'tónlist'/fall
 
@@ -234,10 +197,6 @@
 QIoTSpeakerApplianceWord/fall →
     QIoTSpeakerSpeakerWord/fall
     | QIoTSpeakerRadioWord/fall
-=======
-QIoTSpeakerMusicWord/fall ->
-    'tónlist'/fall
->>>>>>> a2fc3f45
 
 QIoTSpeakerMusicOrRadioWord/fall →
     QIoTSpeakerMusicWord/fall

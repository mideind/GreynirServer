"""

    Greynir: Natural language processing for Icelandic

    Copyright (C) 2022 Miðeind ehf.

       This program is free software: you can redistribute it and/or modify
       it under the terms of the GNU General Public License as published by
       the Free Software Foundation, either version 3 of the License, or
       (at your option) any later version.
       This program is distributed in the hope that it will be useful,
       but WITHOUT ANY WARRANTY; without even the implied warranty of
       MERCHANTABILITY or FITNESS FOR A PARTICULAR PURPOSE.  See the
       GNU General Public License for more details.

    You should have received a copy of the GNU General Public License
    along with this program.  If not, see http://www.gnu.org/licenses/.


    This module handles queries related to currencies and exchange rates.

"""

# TODO: Switch from using apis.is
# TODO: Bug: "30 dollarar eru 3.801 krónUR." [!!!] Fix using is_plural
# TODO: Answer for exch rate should be of the form ISK 2000 = USD 14,65
# TODO: "hvað eru 10 evrur í íslenskum krónum"
# TODO: "Hvert er gengi krónunnar?"

from typing import Dict, List, Mapping, Optional, Sequence, cast

import cachetools  # type: ignore
import random
import logging

from query import Query, QueryStateDict
from queries import (
    query_json_api,
    iceformat_float,
    gen_answer,
    is_plural,
    read_grammar_file,
)
<<<<<<< HEAD
from settings import Settings
from tree import Result, Node, NonterminalNode, ParamList
from queries.num import float_to_text
=======
from tree import Result, Node, NonterminalNode
from queries.util.num import float_to_text
>>>>>>> b95a8eb1

# Lemmas of keywords that could indicate that the user is trying to use this module
TOPIC_LEMMAS: Sequence[str] = [
    "gengi",
    "gengisvísitala",
    "gjaldmiðill",
    "króna",
    "pund",
    "sterlingspund",
    "dollari",
    "evra",
    "rand",
    "jen",
    "júan",
    "franki",
    "dalur",
    "bandaríkjadalur",
    "kanadadalur",
    "rúbla",
]


def help_text(lemma: str) -> str:
    """Help text to return when query.py is unable to parse a query but
    one of the above lemmas is found in it"""
    return "Ég get svarað ef þú spyrð til dæmis: {0}?".format(
        random.choice(
            (
                "Hvert er gengi dollarans",
                "Hvert er gengi evru gagnvart dollara",
                "Hvað eru tíu þúsund krónur margar evrur",
                "Hvað er einn dollari margar krónur",
                "Hvað eru sextán hundruð krónur mikið í evrum",
                "Hvað eru hundrað danskar krónur í evrum",
                "Hvert er gengi pundsins gagnvart krónunni",
                "Hvað eru sex rúblur mikið",
            )
        )
    )


_CURRENCY_QTYPE = "Currency"

# Indicate that this module wants to handle parse trees for queries,
# as opposed to simple literal text strings
HANDLE_TREE = True

# The grammar nonterminals this module wants to handle
QUERY_NONTERMINALS = {"QCurrency"}

# The context-free grammar for the queries recognized by this plug-in module
GRAMMAR = read_grammar_file("currency")

NON_KVK_CURRENCY_GENDERS: Mapping[str, str] = {
    # KK
    "USD": "kk",
    "CHF": "kk",
    "CAD": "kk",
    # HK
    "GBP": "hk",
    "JPY": "hk",
    "PLN": "hk",
    "CNY": "hk",
    "RMB": "hk",
    "ZAR": "hk",
}


def add_currency(curr: str, result: Result) -> None:
    if "currencies" not in result:
        result.currencies = []
    rn = cast(List[str], result.currencies)
    rn.append(curr)


def QCurrency(node: Node, params: ParamList, result: Result) -> None:
    """Currency query"""
    result.qtype = "Currency"
    result.qkey = result._canonical


<<<<<<< HEAD
def QCurNumberWord(node: Node, params: ParamList, result: Result) -> None:
    add_num(result._canonical, result)
=======
def QCurNumberWord(node: Node, params: QueryStateDict, result: Result) -> None:
    if isinstance(result._canonical, (int, float)):
        if "numbers" not in result:
            result["numbers"] = []
        result["numbers"].append(result._canonical)
>>>>>>> b95a8eb1


def QCurUnit(node: Node, params: ParamList, result: Result) -> None:
    """Obtain the ISO currency code from the last three
    letters in the child nonterminal name."""
    child = cast(NonterminalNode, node.child)
    currency = child.nt_base[-3:]
    add_currency(currency, result)


def QCurExchangeRate(node: Node, params: ParamList, result: Result) -> None:
    result.op = "exchange"
    result.desc = result._text


def QCurGeneralRate(node: Node, params: ParamList, result: Result) -> None:
    result.op = "general"
    result.desc = result._text


def QCurGeneralCost(node: Node, params: ParamList, result: Result) -> None:
    result.op = "general"
    result.desc = result._text


def QCurCurrencyIndex(node: Node, params: ParamList, result: Result) -> None:
    result.op = "index"
    result.desc = result._text
    add_currency("GVT", result)


def QCurConvertAmount(node: Node, params: ParamList, result: Result) -> None:
    # Hvað eru [X] margir [Y] - this is the X part
    amount: Optional[Node] = node.first_child(lambda n: n.has_t_base("amount"))
    if amount is not None:
        # Found an amount terminal node
        amt = amount.contained_amount
        if amt:
            result.amount, curr = amt
            add_currency(curr, result)
    elif "numbers" in result:
        # Number words
        result.amount = result.numbers[0]
    else:
        # Error!
        result.amount = 0
        # In this case, we assume that a QCurUnit node was present
        # and the currency code has thus already been picked up
    result.desc = result._text


def QCurConvertTo(node: Node, params: ParamList, result: Result) -> None:
    # Hvað eru [X] margir [Y] - this is the Y part
    result.currency = result._nominative


def QCurMuch(node: Node, params: ParamList, result: Result) -> None:
    # 'Hvað eru þrír dollarar mikið [í evrum]?'
    # We assume that this means conversion to ISK if no currency is specified
    if "currency" not in result:
        result.currency = "krónur"
        add_currency("ISK", result)


def QCurAmountConversion(node: Node, params: ParamList, result: Result) -> None:
    result.op = "convert"


_CURR_API_URL = "https://apis.is/currency/arion"
_CURR_CACHE_TTL = 3600  # seconds


@cachetools.cached(cachetools.TTLCache(1, _CURR_CACHE_TTL))
def _fetch_exchange_rates() -> Optional[Dict[str, float]]:
    """Fetch exchange rate data from apis.is and cache it."""
    res = query_json_api(_CURR_API_URL)
    if not isinstance(res, dict) or "results" not in res:
        logging.warning(
            "Unable to fetch exchange rate data from {0}".format(_CURR_API_URL)
        )
        return None
    return {
        c["shortName"]: c["value"]
        for c in res["results"]
        if "shortName" in c and "value" in c
    }


def _query_exchange_rate(curr1: str, curr2: str) -> Optional[float]:
    """Returns exchange rate of two ISO 4217 currencies"""
    # print("Gengi {0} gagnvart {1}".format(curr1, curr2))

    # A currency is always worth 1 of itself
    if curr1 == curr2:
        return 1

    # Get exchange rate data
    xr = _fetch_exchange_rates()
    if xr is None:
        return None

    xr["ISK"] = 1.0

    # ISK currency index (basket), 'gengisvísitala'
    if curr1 == "GVT" and "GVT" in xr:
        return xr["GVT"]
    # Foreign currency vs. foreign currency
    elif curr1 in xr and curr2 in xr and xr[curr2] != 0:
        return xr[curr1] / xr[curr2]

    return None


def _clean_voice_answer(s: str) -> str:
    """Clean up potential errors in speech recognised text."""
    s = s.replace("slot í", "slotí")
    s = s.replace(" dollars ", " Bandaríkjadals ")
    return s


def sentence(state: QueryStateDict, result: Result) -> None:
    """Called when sentence processing is complete"""
    q: Query = state["query"]
    if "qtype" in result and "op" in result:
        # Successfully matched a query type
        val = None
        target_currency = "ISK"
        gender = None
        suffix = ""
        verb = "er"

        if result.op == "index":
            # target_currency = "GVT"
            val = _query_exchange_rate("GVT", "")
            gender = "kk"
        elif result.op == "exchange":
            # 'Hvert er gengi evru gagnvart dollara?'
            target_currency = result.currencies[0]
            val = _query_exchange_rate(result.currencies[0], result.currencies[1])
            gender = "kk"
        elif result.op == "general":
            # 'Hvert er gengi dollarans?'
            val = _query_exchange_rate(result.currencies[0], "ISK")
            if val:
                suffix = "krónur" if is_plural(val) else "króna"
        elif result.op == "convert":
            # 'Hvað eru 100 evrur margar krónur?'
            suffix = result.currency  # 'krónur'
            verb = "eru" if is_plural(result.amount) else "er"
            target_currency = result.currencies[1]
            val = _query_exchange_rate(result.currencies[0], result.currencies[1])
            val = val * result.amount if val else None
        else:
            raise Exception("Unknown operator: {0}".format(result.op))

        if val:
            if target_currency == "ISK":
                # For ISK, round to whole numbers
                val = round(val, 0)
            else:
                val = round(val, 2)
            answer = iceformat_float(val)
            response = dict(answer=answer)
            if gender is None:
                gender = NON_KVK_CURRENCY_GENDERS.get(target_currency, "kvk")
            voice_answer = "{0} {1} {2}{3}.".format(
                result.desc,
                verb,
                float_to_text(
                    val,
                    case="nf",
                    gender=gender,
                    comma_null=(target_currency != "ISK"),
                ),
                (" " + suffix) if suffix else "",
            ).capitalize()
            voice_answer = _clean_voice_answer(voice_answer)
            q.set_answer(response, answer, voice_answer)
        else:
            # FIXME: This error could occur under circumstances where something
            # other than currency lookup failed. Refactor.
            # Ekki tókst að fletta upp gengi
            q.set_answer(*gen_answer("Ekki tókst að fletta upp gengi gjaldmiðla"))

        q.set_key(target_currency)
        # Store the amount in the query context
        q.set_context({"amount": {"currency": target_currency, "number": val}})
        q.set_qtype(_CURRENCY_QTYPE)

        return

    q.set_error("E_QUERY_NOT_UNDERSTOOD")<|MERGE_RESOLUTION|>--- conflicted
+++ resolved
@@ -41,14 +41,8 @@
     is_plural,
     read_grammar_file,
 )
-<<<<<<< HEAD
-from settings import Settings
 from tree import Result, Node, NonterminalNode, ParamList
-from queries.num import float_to_text
-=======
-from tree import Result, Node, NonterminalNode
 from queries.util.num import float_to_text
->>>>>>> b95a8eb1
 
 # Lemmas of keywords that could indicate that the user is trying to use this module
 TOPIC_LEMMAS: Sequence[str] = [
@@ -130,16 +124,11 @@
     result.qkey = result._canonical
 
 
-<<<<<<< HEAD
-def QCurNumberWord(node: Node, params: ParamList, result: Result) -> None:
-    add_num(result._canonical, result)
-=======
 def QCurNumberWord(node: Node, params: QueryStateDict, result: Result) -> None:
     if isinstance(result._canonical, (int, float)):
         if "numbers" not in result:
             result["numbers"] = []
         result["numbers"].append(result._canonical)
->>>>>>> b95a8eb1
 
 
 def QCurUnit(node: Node, params: ParamList, result: Result) -> None:

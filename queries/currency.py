--- conflicted
+++ resolved
@@ -214,15 +214,6 @@
 
 @cachetools.cached(cachetools.TTLCache(1, _CURR_CACHE_TTL))
 def _fetch_exchange_rates() -> Optional[Dict[str, float]]:
-<<<<<<< HEAD
-<<<<<<< Updated upstream
-    """Fetch exchange rate data from apis.is and cache it."""
-    res = query_json_api(_CURR_API_URL)
-    if not isinstance(res, dict) or "results" not in res:
-        logging.warning(f"Unable to fetch exchange rate data from {_CURR_API_URL}")
-=======
-=======
->>>>>>> e9935e4e
     """Fetch exchange rate data from Arion banki and cache it."""
     try:
         resp = requests.get(_ARION_EXCHR_XML_API_URL, timeout=5)
@@ -239,14 +230,8 @@
             sale_rate_float = float(sale_rate_str)
             exchange_rates[currency_id] = sale_rate_float
         return exchange_rates
-<<<<<<< HEAD
     except Exception as e:
         logging.warning(f"Error fetching exchange rate data from {_ARION_EXCHR_XML_API_URL}: {e}")
->>>>>>> Stashed changes
-=======
-    except requests.exceptions.RequestException as e:
-        logging.warning(f"Error fetching exchange rate data from {_ARION_EXCHR_XML_API_URL}: {e}")
->>>>>>> e9935e4e
         return None
 
 

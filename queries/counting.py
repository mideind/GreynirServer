"""

    Greynir: Natural language processing for Icelandic

    Counting query response module

    Copyright (C) 2023 Miðeind ehf.

       This program is free software: you can redistribute it and/or modify
       it under the terms of the GNU General Public License as published by
       the Free Software Foundation, either version 3 of the License, or
       (at your option) any later version.
       This program is distributed in the hope that it will be useful,
       but WITHOUT ANY WARRANTY; without even the implied warranty of
       MERCHANTABILITY or FITNESS FOR A PARTICULAR PURPOSE.  See the
       GNU General Public License for more details.

    You should have received a copy of the GNU General Public License
    along with this program. If not, see http://www.gnu.org/licenses/.


    This module handles requests to count up or down.

"""

from typing import Dict

import logging
import random
from datetime import datetime, timedelta

<<<<<<< HEAD
from queries import parse_num, gen_answer, read_grammar_file
from query import Query, QueryStateDict
from tree import Result, Node, ParamList
=======
from speech.trans import gssml
from queries.util import parse_num, gen_answer, read_grammar_file
from queries import Query, QueryStateDict
from tree import Result, Node
>>>>>>> 29e56a39


_COUNTING_QTYPE = "Counting"


TOPIC_LEMMAS = ["telja"]


def help_text(lemma: str) -> str:
    """Help text to return when query processor is unable to parse a query but
    one of the above lemmas is found in it"""
    return "Ég skil þig ef þú segir til dæmis: {0}.".format(
        random.choice(("Teldu upp að tíu", "Teldu niður frá tuttugu"))
    )


# This module wants to handle parse trees for queries
HANDLE_TREE = True

# The grammar nonterminals this module wants to handle
QUERY_NONTERMINALS = {"QCounting"}

# The context-free grammar for the queries recognized by this plug-in module
GRAMMAR = read_grammar_file("counting")


def QCountingQuery(node: Node, params: ParamList, result: Result) -> None:
    # Set the query type
    result.qtype = _COUNTING_QTYPE


def QCountingUp(node: Node, params: ParamList, result: Result) -> None:
    result.qkey = "CountUp"


def QCountingDown(node: Node, params: ParamList, result: Result) -> None:
    result.qkey = "CountDown"


def QCountingBetween(node: Node, params: ParamList, result: Result) -> None:
    result.qkey = "CountBetween"


def QCountingFirstNumber(node: Node, params: ParamList, result: Result) -> None:
    result.first_num = int(parse_num(node, result._canonical))


def QCountingSecondNumber(node: Node, params: ParamList, result: Result) -> None:
    result.second_num = int(parse_num(node, result._canonical))


_DEFAULT_DELAY = 0.4
_SPEED2DELAY = {"mjög hægt": 2.0, "hægt": 1.0, "hratt": 0.1, "mjög hratt": 0.0}
_MAX_COUNT = 100


def QCountingSpeed(node: Node, params: ParamList, result: Result) -> None:
    result.delay = _SPEED2DELAY.get(node.contained_text())


def _gen_count(q: Query, result: Result):
    num_range = None
    if result.qkey == "CountUp":
        num_range = list(range(1, result.first_num + 1))
    elif result.qkey == "CountDown":
        num_range = list(range(0, result.first_num))[::-1]
    else:
        (fn, sn) = (result.first_num, result.second_num)
        if fn > sn:
            (fn, sn) = (sn, fn)
        num_range = list(range(fn, sn + 1))

    if len(num_range) > _MAX_COUNT:
        return gen_answer("Ég nenni ekki að telja svona lengi.")

    answ = f"{num_range[0]}…{num_range[-1]}"
    response: Dict[str, str] = dict(answer=answ)
    delay = result.get("delay", _DEFAULT_DELAY)

    voice = gssml(type="vbreak", time=f"{delay}s").join(
        gssml(n, type="number", gender="kk") for n in num_range
    )

    return response, answ, voice


def sentence(state: QueryStateDict, result: Result) -> None:
    """Called when sentence processing is complete"""
    q: Query = state["query"]
    if "qtype" in result and "qkey" in result:
        # Successfully matched a query type
        q.set_qtype(result.qtype)
        q.set_key(result.qkey)

        try:
            r = _gen_count(q, result)
            q.set_answer(*r)
            q.set_expires(datetime.utcnow() + timedelta(hours=24))
        except Exception as e:
            logging.warning(f"Exception while processing counting query: {e}")
            q.set_error(f"E_EXCEPTION: {e}")
    else:
        q.set_error("E_QUERY_NOT_UNDERSTOOD")<|MERGE_RESOLUTION|>--- conflicted
+++ resolved
@@ -29,16 +29,10 @@
 import random
 from datetime import datetime, timedelta
 
-<<<<<<< HEAD
-from queries import parse_num, gen_answer, read_grammar_file
-from query import Query, QueryStateDict
-from tree import Result, Node, ParamList
-=======
 from speech.trans import gssml
 from queries.util import parse_num, gen_answer, read_grammar_file
 from queries import Query, QueryStateDict
-from tree import Result, Node
->>>>>>> 29e56a39
+from tree import Result, Node, ParamList
 
 
 _COUNTING_QTYPE = "Counting"

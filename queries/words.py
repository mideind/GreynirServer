"""

    Greynir: Natural language processing for Icelandic

    Word properties query response module

    Copyright (C) 2022 Miðeind ehf.

       This program is free software: you can redistribute it and/or modify
       it under the terms of the GNU General Public License as published by
       the Free Software Foundation, either version 3 of the License, or
       (at your option) any later version.
       This program is distributed in the hope that it will be useful,
       but WITHOUT ANY WARRANTY; without even the implied warranty of
       MERCHANTABILITY or FITNESS FOR A PARTICULAR PURPOSE.  See the
       GNU General Public License for more details.

    You should have received a copy of the GNU General Public License
    along with this program.  If not, see http://www.gnu.org/licenses/.


    This module handles queries related to words and their properties,
    e.g. spelling, declension, dictionary definitions, etymology, etc.

"""

# "Hvernig orð er X", "Hvers konar orð er X"
# "Er X [tegund af orði]"
# TODO: Er orðið X í BÍN?
# TODO: Handle definite article in declension ("Hvernig beygist orðið 'kötturinn'?")
# TODO: Declension queries should support adjectives etc.
# TODO: Beautify query by placing word being asked about within quotation marks
# TODO: Handle numbers ("3" should be spelled as "þrír" etc.)
# TODO "Hvaða orð rímar við X"

from typing import Optional, Tuple, List

import re
import logging
from datetime import datetime, timedelta

from tokenizer.definitions import BIN_Tuple
from islenska.bindb import BinEntryIterable, BinEntryList
from reynir.bindb import GreynirBin

from queries import Query, AnswerTuple
from queries.util import gen_answer
from utility import icequote
from speech.trans import gssml


_WORDTYPE_RX_NOM = "(?:orðið|nafnið|nafnorðið)"
_WORDTYPE_RX_GEN = "(?:orðsins|nafnsins|nafnorðsins)"
_WORDTYPE_RX_DAT = "(?:orðinu|nafninu|nafnorðinu)"

_SPELLING_RX = (
    r"^hvernig stafsetur maður {0}?\s?(.+)$".format(_WORDTYPE_RX_NOM),
    r"^hvernig stafset ég {0}?\s?(.+)$".format(_WORDTYPE_RX_NOM),
    r"^hvernig stafa ég {0}?\s?(.+)$".format(_WORDTYPE_RX_NOM),
    r"^hvernig stafar þú {0}?\s?(.+)$".format(_WORDTYPE_RX_NOM),
    r"^hvernig stafarðu {0}?\s?(.+)$".format(_WORDTYPE_RX_NOM),
    r"^hvernig skal stafsetja {0}?\s?(.+)$".format(_WORDTYPE_RX_NOM),
    r"^hvernig skrifar maður {0}?\s?(.+)$".format(_WORDTYPE_RX_NOM),
    r"^hvernig skrifa ég {0}?\s?(.+)$".format(_WORDTYPE_RX_NOM),
    r"^hvernig stafar maður {0}?\s?(.+)$".format(_WORDTYPE_RX_NOM),
    r"^hvernig rita ég {0}?\s?(.+)$".format(_WORDTYPE_RX_NOM),
    r"^hvernig ritar maður {0}?\s?(.+)$".format(_WORDTYPE_RX_NOM),
    r"^hvernig er {0}?\s?(.+) stafsett$".format(_WORDTYPE_RX_NOM),
    r"^hvernig er {0}?\s?(.+) skrifað$".format(_WORDTYPE_RX_NOM),
    r"^hvernig er {0}?\s?(.+) stafað$".format(_WORDTYPE_RX_NOM),
    r"^hvernig er {0}?\s?(.+) ritað$".format(_WORDTYPE_RX_NOM),
    r"^hvernig skal stafa {0}?\s?(.+)$".format(_WORDTYPE_RX_NOM),
    r"^hvernig skal stafsetja {0}?\s?(.+)$".format(_WORDTYPE_RX_NOM),
    r"^hvernig stafast {0}?\s?(.+)$".format(_WORDTYPE_RX_NOM),
    r"^hvernig ritast {0}?\s?(.+)$".format(_WORDTYPE_RX_NOM),
)


_DECLENSION_RX = (
    r"^hvernig beygi ég {0}\s?(.+)$".format(_WORDTYPE_RX_NOM),
    r"^hvernig fallbeygi ég {0}\s?(.+)$".format(_WORDTYPE_RX_NOM),
    r"^hvernig beygirðu {0}\s?(.+)$".format(_WORDTYPE_RX_NOM),
    r"^hvernig fallbeygirðu {0}\s?(.+)$".format(_WORDTYPE_RX_NOM),
    r"^hvernig á að beygja {0}\s?(.+)$".format(_WORDTYPE_RX_NOM),
    r"^hvernig á að fallbeygja {0}\s?(.+)$".format(_WORDTYPE_RX_NOM),
    r"^hvernig á ég að beygja {0}\s?(.+)$".format(_WORDTYPE_RX_NOM),
    r"^hvernig á ég að fallbeygja {0}\s?(.+)$".format(_WORDTYPE_RX_NOM),
    r"^hvernig á maður að beygja {0}\s?(.+)$".format(_WORDTYPE_RX_NOM),
    r"^hvernig á maður að fallbeygja {0}\s?(.+)$".format(_WORDTYPE_RX_NOM),
    r"^hvernig beygir maður {0}\s?(.+)$".format(_WORDTYPE_RX_NOM),
    r"^hvernig fallbeygir maður {0}\s?(.+)$".format(_WORDTYPE_RX_NOM),
    r"^hvernig beygist {0}\s?(.+)$".format(_WORDTYPE_RX_NOM),
    r"^hvernig fallbeygist {0}\s?(.+)$".format(_WORDTYPE_RX_NOM),
    r"^hvernig skal beygja {0}\s?(.+)$".format(_WORDTYPE_RX_NOM),
    r"^hvernig skal fallbeygja {0}\s?(.+)$".format(_WORDTYPE_RX_NOM),
    r"^hvernig er {0}\s?(.+) beygt$".format(_WORDTYPE_RX_NOM),
    r"^hvernig er {0}\s?(.+) fallbeygt$".format(_WORDTYPE_RX_NOM),
    r"^hverjar eru beygingarmyndir {0}\s?(.+)$".format(_WORDTYPE_RX_GEN),
    r"^hvað eru beygingarmyndir {0}\s?(.+)$".format(_WORDTYPE_RX_GEN),
    r"^hvernig eru beygingarmyndir {0}\s?(.+)$".format(_WORDTYPE_RX_GEN),
    r"^fallbeyging á {0}\s?(.+)$".format(_WORDTYPE_RX_DAT),
)


def lookup_best_word(word: str) -> Optional[Tuple[str, str, str, str]]:
    """Look up word in BÍN, pick right one acc. to a criterion."""
    with GreynirBin().get_db() as db:

        def nouns_only(bin_meaning: BIN_Tuple) -> bool:
            return bin_meaning.ordfl in ("kk", "kvk", "hk")

        res = list(filter(nouns_only, db.lookup_nominative_g(word)))
        if not res:
            # Try with uppercase first char
            capw = word.capitalize()
            res = list(filter(nouns_only, db.lookup_nominative_g(capw)))
            if not res:
                return None

        # OK, we have one or more matching nouns
        if len(res) == 1:
            m = res[0]
        else:
            # TODO: Pick best result
            m = res[0]  # For now

        wid = m.utg

        # TODO: If more than one declension form possible (e.g. gen. björns vs. bjarnar)
        # we should also list such variations
        def sort_by_preference(m_list: BinEntryIterable) -> BinEntryList:
            # Filter out words that don't have the same "utg" i.e. word ID as
            # the one we successfully looked up in BÍN
            mns = list(filter(lambda w: w.bin_id == wid, m_list))
            # Discourage rarer declension forms, i.e. ÞGF2 and ÞGF3
            return sorted(mns, key=lambda m: "2" in m.mark or "3" in m.mark)

        # Look up all cases of the word in BÍN
        nom = m.stofn
        acc = db.cast_to_accusative(nom, filter_func=sort_by_preference)
        dat = db.cast_to_dative(nom, filter_func=sort_by_preference)
        gen = db.cast_to_genitive(nom, filter_func=sort_by_preference)
        return nom, acc, dat, gen


_NOT_IN_BIN_MSG = "Nafnorðið „{0}“ fannst ekki í Beygingarlýsingu íslensks nútímamáls."


def declension_answer_for_word(word: str, query: Query) -> AnswerTuple:
    """Look up all morphological forms of a given word,
    construct natural language response."""

    query.set_qtype("Declension")
    query.set_key(word)
    # Look up in BÍN
    forms = lookup_best_word(word)

    if not forms:
        return gen_answer(_NOT_IN_BIN_MSG.format(word))

    answ = ", ".join(forms)
    response = dict(answer=answ)
    # TODO: Handle plural e.g. "Hér eru"
    cases_desc = "Hér er {0}, um {1}, frá {2}, til {3}".format(*forms)
    voice = f"Orðið {icequote(word)} beygist á eftirfarandi hátt: {cases_desc}."

    # Beautify by placing word in query within quotation marks
    bq = re.sub(word + r"\??$", icequote(word) + "?", query.beautified_query)
    query.set_beautified_query(bq)

    return response, answ, voice


# Time to pause after reciting each character name
_LETTER_INTERVAL = "0.3s"


def spelling_answer_for_word(word: str, query: Query) -> AnswerTuple:
    """Spell out a word provided in a query."""

    # Generate list of characters in word
    chars = list(word)

    # Text answer shows chars in uppercase separated by space
    answ = " ".join([c.upper() for c in chars])
    response = dict(answer=answ)

<<<<<<< HEAD
    # Piece together SSML for speech synthesis
    v = spell_out(word)
    vlist: List[str] = v.split()
    # TODO: Normalize this using GSSML
    jfmt = f'<break time="{_LETTER_INTERVAL}s"/>'
    voice = "Orðið {0} er stafað á eftirfarandi hátt: {1} {2}".format(
        icequote(word), jfmt, jfmt.join(vlist)
    )
=======
    # Piece together GSSML for speech synthesis
    v = gssml(word, type="spell", pause_length=_LETTER_INTERVAL)
    voice = f"Orðið {icequote(word)} er stafað á eftirfarandi hátt: {gssml(type='vbreak')} {v}"
>>>>>>> 249bd410

    query.set_qtype("Spelling")
    query.set_key(word)

    # Beautify by placing word in query within quotation marks
    bq = re.sub(word + r"\??$", icequote(word) + "?", query.beautified_query)
    query.set_beautified_query(bq)

    return response, answ, voice


def handle_plain_text(q: Query) -> bool:
    """Handle a plain text query, contained in the q parameter."""
    ql = q.query_lower.rstrip("?")

    matches = None
    handler = None

    # Spelling queries
    for rx in _SPELLING_RX:
        matches = re.search(rx, ql)
        if matches:
            handler = spelling_answer_for_word
            break

    # Declension queries
    if handler is None:
        for rx in _DECLENSION_RX:
            matches = re.search(rx, ql)
            if matches:
                handler = declension_answer_for_word
                break

    # Nothing caught by regexes, bail
    if handler is None:
        return False

    assert matches is not None
    matching_word = matches.group(1)

    # Generate answer
    answ: Optional[AnswerTuple]
    try:
        answ = handler(matching_word, q)
    except Exception as e:
        logging.warning("Exception generating word query answer: {0}".format(e))
        q.set_error("E_EXCEPTION: {0}".format(e))
        answ = None

    if answ is not None:
        q.set_answer(*answ)
        q.set_expires(datetime.utcnow() + timedelta(hours=24))
        # Beautify query by placing word being asked about within Icelandic quotation marks
        # TODO: This needs to be fixed, mangles the query if asking about "maður", "orð", etc.
        # bq = re.sub(r"\s({0})".format(matching_word), r" „\1“", q.beautified_query)
        # q.set_beautified_query(bq)
        return True

    return False<|MERGE_RESOLUTION|>--- conflicted
+++ resolved
@@ -185,20 +185,9 @@
     answ = " ".join([c.upper() for c in chars])
     response = dict(answer=answ)
 
-<<<<<<< HEAD
-    # Piece together SSML for speech synthesis
-    v = spell_out(word)
-    vlist: List[str] = v.split()
-    # TODO: Normalize this using GSSML
-    jfmt = f'<break time="{_LETTER_INTERVAL}s"/>'
-    voice = "Orðið {0} er stafað á eftirfarandi hátt: {1} {2}".format(
-        icequote(word), jfmt, jfmt.join(vlist)
-    )
-=======
     # Piece together GSSML for speech synthesis
     v = gssml(word, type="spell", pause_length=_LETTER_INTERVAL)
     voice = f"Orðið {icequote(word)} er stafað á eftirfarandi hátt: {gssml(type='vbreak')} {v}"
->>>>>>> 249bd410
 
     query.set_qtype("Spelling")
     query.set_key(word)

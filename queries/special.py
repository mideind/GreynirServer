--- conflicted
+++ resolved
@@ -394,26 +394,15 @@
     "þetta var vitleysa": _sorry,
 
     # Greetings
-<<<<<<< HEAD
-    "hey embla": { "answer": "Sæll, kæri notandi." },
-    "hey": { "answer": "Sæll, kæri notandi." },
-    "hæ embla": { "answer": "Sæll, kæri notandi." },
-    "hæ": { "answer": "Sæll, kæri notandi." },
-    "sæl embla": { "answer": "Sæll, kæri notandi." },
-    "sæl": { "answer": "Sæll, kæri notandi." },
-    "gaman að kynnast þér": { "answer": "Sömuleiðis, kæri notandi." },
-    "góðan daginn": { "answer": "Sömuleiðis, kæri notandi." },
-=======
-    "hey embla": { "answer": "Hæhæ.", "is_question": False },
-    "hey": { "answer": "Hæhæ.", "is_question": False },
-    "hæ embla": { "answer": "Hæhæ.", "is_question": False },
-    "hæ": { "answer": "Hæhæ.", "is_question": False },
+    "hey embla": { "answer": "Sæll, kæri notandi.", "is_question": False },
+    "hey": { "answer": "Sæll, kæri notandi.", "is_question": False },
+    "hæ embla": { "answer": "Sæll, kæri notandi.", "is_question": False },
+    "hæ": { "answer": "Sæll, kæri notandi.", "is_question": False },
     "sæl embla": { "answer": "Gaman að kynnast þér.", "is_question": False },
     "gaman að kynnast þér": {
         "answer": "Sömuleiðis, kæri notandi.",
         "is_question": False,
     },
->>>>>>> bed8e574
 
     # Thanks
     "takk": _thanks,

"""

    Greynir: Natural language processing for Icelandic

    Copyright (C) 2022 Miðeind ehf.

       This program is free software: you can redistribute it and/or modify
       it under the terms of the GNU General Public License as published by
       the Free Software Foundation, either version 3 of the License, or
       (at your option) any later version.
       This program is distributed in the hope that it will be useful,
       but WITHOUT ANY WARRANTY; without even the implied warranty of
       MERCHANTABILITY or FITNESS FOR A PARTICULAR PURPOSE.  See the
       GNU General Public License for more details.

    You should have received a copy of the GNU General Public License
    along with this program.  If not, see http://www.gnu.org/licenses/.


    API routes
    Note: All routes ending with .api are configured not to be cached by nginx

"""

import requests
from datetime import datetime, timedelta
from util import read_api_key

# TODO: Refresh token functionality
class SonosClient:
<<<<<<< HEAD
    def __init__(self, access_token, refresh_token, household_id, group_id, player_id):
        self.access_token = access_token
        self.refresh_token = refresh_token
        self.household_id = (
            household_id
            or get_households(self.access_token).json()["households"][0]["id"]
        )
        self.group_id = (
            group_id
            or get_groups(self.access_token, self.household_id).json()["groups"][0][
                "id"
            ]
        )
        self.player_id = (
            player_id
            or get_groups(self.access_token, self.household_id).json()["players"][0][
                "id"
            ]
        )
=======
    def __init__(self, device_data, q, query=None):
        self._q = q
        self._device_data = device_data
        self._query = query

        try:
            self._access_token = self._device_data["sonos"]["credentials"][
                "access_token"
            ]
            self._refresh_token = self._device_data["sonos"]["credentials"][
                "refresh_token"
            ]
            self.check_token_expiration()
            self._households = (
                self._device_data["sonos"]["data"]["households"]
                or self.get_households()
            )
            self._household_id = self.get_household_id()
            self._groups = (
                self._device_data["sonos"]["data"]["groups"][0]["Family Room"]
                or self.get_groups()
            )
            self._players = (
                self._device_data["sonos"]["data"]["players"][0]["Family Room"]
                or self.get_players()
            )
            self._group_id = self.get_group_id()
        except KeyError:
            print("Missing device data found for this account")

    def check_token_expiration(self):
        timestamp = self._device_data["sonos"]["credentials"]["timestamp"]
        timestamp = datetime.strptime(timestamp, "%Y-%m-%d %H:%M:%S.%f")
        if (datetime.now() - timestamp) > timedelta(hours=24):
            self.update_sonos_token()

    def update_sonos_token(self):
        print("update sonos token")
        self._sonos_encoded_credentials = read_api_key("SonosEncodedCredentials")
        self._access_token = self.refresh_token()
        self._access_token = self._access_token["access_token"]
        sonos_dict = {
            "sonos": {
                "credentials": {
                    "access_token": self._access_token,
                    "timestamp": str(datetime.now()),
                }
            }
        }

        self._q.set_client_data("iot_speakers", sonos_dict, update_in_place=True)

    def refresh_token(self):
        """
        Refreshes token
        """
        url = f"https://api.sonos.com/login/v3/oauth/access?grant_type=refresh_token&refresh_token={self._refresh_token}"

        payload = {}
        headers = {"Authorization": f"Basic {self._sonos_encoded_credentials}"}

        response = requests.request("POST", url, headers=headers, data=payload)

        return response.json()
>>>>>>> 7972d43e

    def toggle_play_pause(self):
        """
        Toggles the play/pause of a group
        """
        url = f"https://api.ws.sonos.com/control/api/v1/groups/{self._group_id}/playback/togglePlayPause"

        payload = {}
        headers = {
            "Content-Type": "application/json",
            "Authorization": f"Bearer {self._access_token}",
        }

        response = requests.request("POST", url, headers=headers, data=payload)

        return response

    def get_households(self):
        """
        Returns the list of households of the user
        """
        url = f"https://api.ws.sonos.com/control/api/v1/households"

        payload = {}
        headers = {"Authorization": f"Bearer {self._access_token}"}

        response = requests.request("GET", url, headers=headers, data=payload)

        return response.json()

    def get_household_id(self):
        """
        Returns the household id for the given query
        """
        url = f"https://api.ws.sonos.com/control/api/v1/households"

        payload = {}
        headers = {
            "Content-Type": "application/json",
            "Authorization": f"Bearer {self._access_token}",
        }

        response = requests.request("GET", url, headers=headers, data=payload)

        return response.json()["households"][0]["id"]

    def get_groups(self):
        """
        Returns the list of groups of the user
        """
        url = f"https://api.ws.sonos.com/control/api/v1/households/{self.household_id}/groups"

        payload = {}
        headers = {"Authorization": f"Bearer {self._access_token}"}

        response = requests.request("GET", url, headers=headers, data=payload)

        return response.json()

    def get_group_id(self):
        """
        Returns the group id for the given query
        """
        url = f"https://api.ws.sonos.com/control/api/v1/households/{self._household_id}/groups"

        payload = {}
        headers = {
            "Content-Type": "application/json",
            "Authorization": f"Bearer {self._access_token}",
        }

        response = requests.request("GET", url, headers=headers, data=payload)

        return response.json()["groups"][0]["id"]


# TODO: Check whether this should return the ids themselves instead of the json response
def get_households(token):
    """
    Returns the list of households of the user
    """
    url = f"https://api.ws.sonos.com/control/api/v1/households"

    payload = {}
    headers = {"Authorization": f"Bearer {token}"}

    response = requests.request("GET", url, headers=headers, data=payload)

    return response.json()


def get_groups(household_id, token):
    """
    Returns the list of groups of the user
    """
    url = f"https://api.ws.sonos.com/control/api/v1/households/{household_id}/groups"

    payload = {}
    headers = {"Authorization": f"Bearer {token}"}

    response = requests.request("GET", url, headers=headers, data=payload)

    return response


def create_token(code, sonos_encoded_credentials, host):
    """
    Creates a token given a code
    """
    url = f"https://api.sonos.com/login/v3/oauth/access?grant_type=authorization_code&code={code}&redirect_uri=http://{host}/connect_sonos.api"

    payload = {}
    headers = {
        "Authorization": f"Basic {sonos_encoded_credentials}",
        "Cookie": "JSESSIONID=F710019AF0A3B7126A8702577C883B5F; AWSELB=69BFEFC914A689BF6DC8E4652748D7B501ED60290D5EA56F2E543ABD7CF357A5F65186AEBCFB059E28075D83A700FD504C030A53CC28683B515BE3DCA3CC587AFAF606E171; AWSELBCORS=69BFEFC914A689BF6DC8E4652748D7B501ED60290D5EA56F2E543ABD7CF357A5F65186AEBCFB059E28075D83A700FD504C030A53CC28683B515BE3DCA3CC587AFAF606E171",
    }

    response = requests.request("POST", url, headers=headers, data=payload)

    return response


def refresh_token(sonos_encoded_credentials, refresh_token):
    """
    Refreshes token
    """
    url = f"https://api.sonos.com/login/v3/oauth/access?grant_type=refresh_token&refresh_token={refresh_token}"

    payload = {}
    headers = {"Authorization": f"Basic {sonos_encoded_credentials}"}

    response = requests.request("POST", url, headers=headers, data=payload)

    return response


def audio_clip(audioclip_url, player_id, token):
    """
    Plays an audioclip from link to .mp3 file
    """
    import requests
    import json

    url = f"https://api.ws.sonos.com/control/api/v1/players/{player_id}/audioClip"

    payload = json.dumps(
        {
            "name": "Embla",
            "appId": "com.acme.app",
            "streamUrl": f"{audioclip_url}",
            "volume": 50,
            "priority": "HIGH",
            "clipType": "CUSTOM",
        }
    )
    headers = {
        "Content-Type": "application/json",
        "Authorization": f"Bearer {token}",
    }

    response = requests.request("POST", url, headers=headers, data=payload)


def update_sonos_token(q, device_data):
    print("update sonos token")
    sonos_encoded_credentials = read_api_key("SonosEncodedCredentials")
    refresh_token_str = device_data["sonos"]["credentials"]["refresh_token"]
    access_token = refresh_token(sonos_encoded_credentials, refresh_token_str).json()
    access_token = access_token["access_token"]
    sonos_dict = {
        "sonos": {
            "credentials": {
                "access_token": access_token,
                "timestamp": str(datetime.now()),
            }
        }
    }
    q.set_client_data("iot_speakers", sonos_dict, update_in_place=True)<|MERGE_RESOLUTION|>--- conflicted
+++ resolved
@@ -28,27 +28,6 @@
 
 # TODO: Refresh token functionality
 class SonosClient:
-<<<<<<< HEAD
-    def __init__(self, access_token, refresh_token, household_id, group_id, player_id):
-        self.access_token = access_token
-        self.refresh_token = refresh_token
-        self.household_id = (
-            household_id
-            or get_households(self.access_token).json()["households"][0]["id"]
-        )
-        self.group_id = (
-            group_id
-            or get_groups(self.access_token, self.household_id).json()["groups"][0][
-                "id"
-            ]
-        )
-        self.player_id = (
-            player_id
-            or get_groups(self.access_token, self.household_id).json()["players"][0][
-                "id"
-            ]
-        )
-=======
     def __init__(self, device_data, q, query=None):
         self._q = q
         self._device_data = device_data
@@ -113,7 +92,6 @@
         response = requests.request("POST", url, headers=headers, data=payload)
 
         return response.json()
->>>>>>> 7972d43e
 
     def toggle_play_pause(self):
         """

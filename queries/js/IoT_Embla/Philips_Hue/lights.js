"use strict";

function changeBrightness() {
    let sliderValue = document.getElementById("brightness_slider").value;
    console.log(sliderValue);

    fetch(`http://${BRIDGE_IP}/api/${USERNAME}/lights/1/state`, {
        method: "PUT",
        body: JSON.stringify({ bri: Number(sliderValue) }),
    })
        .then((resp) => resp.json())
        .then((obj) => {
            console.log(obj);
        })
        .catch((err) => {
            console.log("an error occurred!");
        });
}

function changeColor() {
    let xValue = Number(document.getElementById("color_x").value);
    let yValue = Number(document.getElementById("color_y").value);
    console.log(xValue, yValue);

    if (
        xValue === undefined ||
        yValue === undefined ||
        xValue > 1 ||
        xValue < 0 ||
        yValue > 1 ||
        yValue < 0
    ) {
        document.getElementById("color_error").innerHTML =
            "Please enter a value between 0 and 1.";
    } else {
        document.getElementById("color_error").innerHTML = "";
        let colorValue = [Number(xValue), Number(yValue)];
        console.log(colorValue);
        fetch(`http://${BRIDGE_IP}/api/${USERNAME}/lights/1/state`, {
            method: "PUT",
            body: JSON.stringify({ xy: colorValue }),
        })
            .then((resp) => resp.json())
            .then((obj) => {
                console.log(obj);
            })
            .catch((err) => {
                console.log("an error occurred!");
            });
    }
}

<<<<<<< HEAD
async function getAllLights(hub_ip = BRIDGE_IP, username = USERNAME) {
=======
function getAllLights(hub_ip = BRIDGE_IP, username = USERNAME) {
>>>>>>> 2272754f
    return fetch(`http://${hub_ip}/api/${username}/lights`).then((resp) =>
        resp.json()
    );
}

<<<<<<< HEAD
async function getAllGroups(hub_ip = BRIDGE_IP, username = USERNAME) {
=======
function getAllGroups(hub_ip = BRIDGE_IP, username = USERNAME) {
>>>>>>> 2272754f
    return fetch(`http://${hub_ip}/api/${username}/groups`).then((resp) =>
        resp.json()
    );
}

<<<<<<< HEAD
async function getAllScenes(
=======
function getAllScenes(
>>>>>>> 2272754f
    hub_ip = "192.168.1.68",
    username = "q2jNarhGHO9izO0xZZXcoww5GYANGi6mZyJYgMdL"
) {
    return fetch(`http://${hub_ip}/api/${username}/scenes`).then((resp) =>
        resp.json()
    );
}

function getCurrentState(id) {
    return fetch(`http://${BRIDGE_IP}/api/${USERNAME}/lights/${id}`).then(
        (resp) => resp.json()
    );
}

async function getAllLightsAndGroupsFromHTML() {
    var lights = await getAllLights();
    var groups = await getAllGroups();
    console.log("lights:", lights);
    console.log("groups:", groups);
}<|MERGE_RESOLUTION|>--- conflicted
+++ resolved
@@ -50,31 +50,21 @@
     }
 }
 
-<<<<<<< HEAD
+
 async function getAllLights(hub_ip = BRIDGE_IP, username = USERNAME) {
-=======
-function getAllLights(hub_ip = BRIDGE_IP, username = USERNAME) {
->>>>>>> 2272754f
     return fetch(`http://${hub_ip}/api/${username}/lights`).then((resp) =>
         resp.json()
     );
 }
 
-<<<<<<< HEAD
+
 async function getAllGroups(hub_ip = BRIDGE_IP, username = USERNAME) {
-=======
-function getAllGroups(hub_ip = BRIDGE_IP, username = USERNAME) {
->>>>>>> 2272754f
     return fetch(`http://${hub_ip}/api/${username}/groups`).then((resp) =>
         resp.json()
     );
 }
 
-<<<<<<< HEAD
 async function getAllScenes(
-=======
-function getAllScenes(
->>>>>>> 2272754f
     hub_ip = "192.168.1.68",
     username = "q2jNarhGHO9izO0xZZXcoww5GYANGi6mZyJYgMdL"
 ) {

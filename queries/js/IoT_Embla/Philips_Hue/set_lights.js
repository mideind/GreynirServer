--- conflicted
+++ resolved
@@ -9,32 +9,21 @@
 // const LIGHTS_EX = '{"1":{"state":{"on":true,"bri":100,"hue":6140,"sat":232,"effect":"none","xy":[0.5503,0.4000],"ct":500,"alert":"select","colormode":"xy","mode":"homeautomation","reachable":true},"swupdate":{"state":"noupdates","lastinstall":"2022-05-27T14:23:54"},"type":"Extended color light","name":"litaljós","modelid":"LCA001","manufacturername":"Signify Netherlands B.V.","productname":"Hue color lamp","capabilities":{"certified":true,"control":{"mindimlevel":200,"maxlumen":800,"colorgamuttype":"C","colorgamut":[[0.6915,0.3083],[0.1700,0.7000],[0.1532,0.0475]],"ct":{"min":153,"max":500}},"streaming":{"renderer":true,"proxy":true}},"config":{"archetype":"sultanbulb","function":"mixed","direction":"omnidirectional","startup":{"mode":"safety","configured":true}},"uniqueid":"00:17:88:01:06:79:c3:94-0b","swversion":"1.93.7","swconfigid":"3C05E7B6","productid":"Philips-LCA001-5-A19ECLv6"},"2":{"state":{"on":true,"bri":2,"ct":454,"alert":"select","colormode":"ct","mode":"homeautomation","reachable":false},"swupdate":{"state":"notupdatable","lastinstall":"2020-06-29T12:05:21"},"type":"Color temperature light","name":"Ikea pera Uno","modelid":"TRADFRI bulb E27 WS opal 1000lm","manufacturername":"IKEA of Sweden","productname":"Color temperature light","capabilities":{"certified":false,"control":{"ct":{"min":250,"max":454}},"streaming":{"renderer":false,"proxy":false}},"config":{"archetype":"classicbulb","function":"functional","direction":"omnidirectional"},"uniqueid":"cc:cc:cc:ff:fe:02:92:52-01","swversion":"2.0.023"},"3":{"state":{"on":true,"bri":105,"ct":454,"alert":"select","colormode":"ct","mode":"homeautomation","reachable":false},"swupdate":{"state":"notupdatable","lastinstall":"2020-07-20T13:03:26"},"type":"Color temperature light","name":"lesljós","modelid":"TRADFRI bulb E14 WS opal 400lm","manufacturername":"IKEA of Sweden","productname":"Color temperature light","capabilities":{"certified":false,"control":{"ct":{"min":250,"max":454}},"streaming":{"renderer":false,"proxy":false}},"config":{"archetype":"classicbulb","function":"functional","direction":"omnidirectional"},"uniqueid":"90:fd:9f:ff:fe:93:be:a1-01","swversion":"1.2.217"}}'
 // const GROUPS_EX = '{"1":{"name":"eldhús","lights":["1"],"sensors":[],"type":"Room","state":{"all_on":true,"any_on":true},"recycle":false,"class":"Living room","action":{"on":true,"bri":100,"hue":6140,"sat":232,"effect":"none","xy":[0.5503,0.4000],"ct":500,"alert":"select","colormode":"xy"}},"2":{"name":"Hús","lights":["3","2","1"],"sensors":[],"type":"Zone","state":{"all_on":true,"any_on":true},"recycle":false,"class":"Downstairs","action":{"on":true,"bri":100,"hue":6140,"sat":232,"effect":"none","xy":[0.5503,0.4000],"ct":500,"alert":"select","colormode":"xy"}},"3":{"name":"skrifstofa","lights":["2","3"],"sensors":[],"type":"Room","state":{"all_on":true,"any_on":true},"recycle":false,"class":"Living room","action":{"on":true,"bri":105,"ct":454,"alert":"select","colormode":"ct"}}}'
 
-<<<<<<< HEAD
-var output;
-
-async function getIdObject(query) {
-    let returnObject;
-    Promise
-        .all([getAllLights(), getAllGroups()])
-        .then((lists) => {
-            fetch(`http://192.168.1.70:9001/`, {
-                method: "POST",
-                body: JSON.stringify({
-                    lights: lists[0],
-                    groups: lists[1],
-                }),
-        });
-        console.log(lists[0]);
-        console.log(lists[1]);
-    });
-    let allLights = await getAllLights();
-    let allGroups = await getAllGroups();
-
-    console.log("all lights: ", allLights);
-    console.log("query :", query);
-
-    let lightsResult = await philipsFuzzySearch(query, allLights);
-    let groupsResult = await philipsFuzzySearch(query, allGroups);
+/** Finds a matching light or group and returns an object with the ID, name and url for the target */
+function getTargetObject(query, allLights, allGroups) {
+    let returnObject
+    let lightsResult =  philipsFuzzySearch(query, allLights);
+    let groupsResult =  philipsFuzzySearch(query, allGroups);
+    
+    if (lightsResult != null) {
+        returnObject = {id: lightsResult.ID, type: "light", url: `lights/${lightsResult.ID}/state`};
+    }
+    else if (groupsResult != null) {
+        returnObject = {id: groupsResult.ID, type: "group", url: `groups/${groupsResult.ID}/action`};
+    }
+    return returnObject;
+    //vantar e.k. error
+};
 
     console.log("lightResult :", lightsResult);
     console.log("groupsResult :", groupsResult);
@@ -59,90 +48,14 @@
     //vantar e.k. error
 }
 
-async function getSceneID(scene_name) {
-    let allScenes = await getAllScenes();
-    let scenesResult = await philipsFuzzySearch(scene_name, allScenes);
-=======
-/** Finds a matching light or group and returns an object with the ID, name and url for the target */
-function getTargetObject(query, allLights, allGroups) {
-    let returnObject
-    let lightsResult =  philipsFuzzySearch(query, allLights);
-    let groupsResult =  philipsFuzzySearch(query, allGroups);
-    
-    if (lightsResult != null) {
-        returnObject = {id: lightsResult.ID, type: "light", url: `lights/${lightsResult.ID}/state`};
-    }
-    else if (groupsResult != null) {
-        returnObject = {id: groupsResult.ID, type: "group", url: `groups/${groupsResult.ID}/action`};
-    }
-    return returnObject;
-    //vantar e.k. error
-};
-
-
 async function getSceneID(scene_name, allScenes){
     let scenesResult = philipsFuzzySearch(scene_name, allScenes);
->>>>>>> 3de3ae68
     if (scenesResult != null) {
         return scenesResult.ID;
     } else {
         return;
     }
-<<<<<<< HEAD
 }
-
-async function setLights(query, state) {
-    try {
-        let idObject = await getIdObject(query);
-        if (idObject === undefined) {
-            return "Ekki tókst að finna ljós";
-        }
-        let parsed_state = JSON.parse(state);
-        let ID = idObject.id;
-        console.log("parsed state :", parsed_state);
-
-        // Check if state includes a scene or a brightness change
-        if (parsed_state.scene) {
-            let sceneID = await getSceneID(parsed_state.scene);
-            console.log("sceneID :", sceneID);
-            if (sceneID === undefined) {
-                return "Ekki tókst að finna senu";
-            } else {
-                console.log("tókst");
-                parsed_state.scene = sceneID;
-                state = JSON.stringify(parsed_state);
-            }
-        } else if (parsed_state.bri_inc) {
-            console.log(parsed_state.bri_inc);
-            state = JSON.stringify(parsed_state);
-        }
-        // Send data to API
-        let url = idObject.url;
-        console.log("url", url);
-        console.log(state);
-        console.log("idObject", idObject);
-        fetch(`http://${BRIDGE_IP}/api/${USERNAME}/${url}`, {
-            method: "PUT",
-            body: state,
-        })
-            .then((resp) => resp.json())
-            .then((obj) => {
-                console.log(obj);
-                output = "Aðgerð tókst. " + query + state;
-                if (!("error" in obj)) {
-                    console.log("philips didn't understand");
-                }
-            })
-            .catch((err) => {
-                console.log("an error occurred!");
-                output = "Aðgerð mistókst. " + query + state;
-            });
-    } catch (e) {
-        fetch(`http://192.168.1.70:9001/?q=${e}`);
-    }
-}
-=======
-};
 
 /* Gets a target for the given query and sets the state of the target to the given state using a fetch request
 *  @param query - the query to find the target
@@ -208,7 +121,6 @@
     )
 };
 
->>>>>>> 3de3ae68
 
 function setLightsFromHTML() {
     let query = document.getElementById("queryInput").value;
@@ -240,27 +152,4 @@
     } else {
         syncSetLights(query, `{"scene": "${scene}"}`);
     }
-<<<<<<< HEAD
-}
-
-// async function getIdObjectOld(query) {
-//     let allLights = await getAllLights();
-//     let allGroups = await getAllGroups();
-
-//     for (let light in allLights) {
-//         if (allLights[light].name === query) {
-//             let returnObject = {id: light, type: "light", url: `lights/${light}/state`};
-//             return returnObject;
-//         }
-//     }
-//     for (let group in allGroups) {
-//         if (allGroups[group].name === query) {
-//             let returnObject = {id: group, type: "group", url: `groups/${group}/action`};
-//             return returnObject;
-//         }
-//     }
-//     //vantar e.k. error
-//     return;
-=======
-};
->>>>>>> 3de3ae68
+};
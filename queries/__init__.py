"""

    Greynir: Natural language processing for Icelandic

    Queries module

    Copyright (C) 2023 Miðeind ehf.

       This program is free software: you can redistribute it and/or modify
       it under the terms of the GNU General Public License as published by
       the Free Software Foundation, either version 3 of the License, or
       (at your option) any later version.
       This program is distributed in the hope that it will be useful,
       but WITHOUT ANY WARRANTY; without even the implied warranty of
       MERCHANTABILITY or FITNESS FOR A PARTICULAR PURPOSE.  See the
       GNU General Public License for more details.

    You should have received a copy of the GNU General Public License
    along with this program.  If not, see http://www.gnu.org/licenses/.


    This module implements a query processor that operates on queries
    in the form of parse trees and returns the results requested,
    if the query is valid and understood.

"""

from typing import (
    ChainMap as ChainMapType,
    DefaultDict,
    Optional,
    Sequence,
    Set,
    Tuple,
    List,
    Dict,
    Callable,
    Iterator,
    Iterable,
    Union,
    Any,
    Mapping,
    cast,
)
from typing_extensions import Protocol, Literal

from types import FunctionType, ModuleType

import importlib
import logging
from datetime import datetime, timedelta
import json
import re
import random
from collections import defaultdict, ChainMap

from tokenizer import BIN_Tuple, detokenize
from reynir import TOK, Tok, tokenize
from reynir.fastparser import (
    Fast_Parser,
    ParseForestDumper,
    ParseError,
    ffi,  # type: ignore
)
from reynir.binparser import BIN_Grammar, BIN_Token
from reynir.reducer import Reducer
from reynir.bindb import GreynirBin
from reynir.grammar import GrammarError
from islenska.bindb import BinFilterFunc

from settings import Settings

from queries.util import read_grammar_file

from db import SessionContext, Session, desc
from db.models import Query as QueryRow, QueryData, QueryLog

from tree import ProcEnv, Tree, TreeStateDict, Node

# from nertokenizer import recognize_entities
from images import get_image_url
from utility import QUERIES_DIR, modules_in_dir, QUERIES_UTIL_DIR
from geo import LatLonTuple

# Query response
ResponseDict = Dict[str, Any]
ResponseMapping = Mapping[str, Any]
ResponseType = Union[ResponseDict, List[ResponseDict]]

# Query context
ContextDict = Dict[str, Any]

# Client data
ClientDataDict = Dict[str, Union[str, int, float, bool, Dict[str, str]]]

# Answer tuple (corresponds to parameter list of Query.set_answer())
AnswerTuple = Tuple[ResponseType, str, Optional[str]]

LookupFunc = Callable[[str], Tuple[str, List[BIN_Tuple]]]

HelpFunc = Callable[[str], str]


class QueryStateDict(TreeStateDict):
    query: "Query"
    names: Dict[str, str]


class CastFunc(Protocol):
    def __call__(self, w: str, *, filter_func: Optional[BinFilterFunc] = None) -> str:
        ...


# The grammar root nonterminal for queries; see Greynir.grammar in GreynirPackage
QUERY_GRAMMAR_ROOT = "QueryRoot"

# A fixed preamble that is inserted before the concatenated query grammar fragments
_QUERY_ROOT_GRAMMAR = read_grammar_file("root")

# Query prefixes that we cut off before further processing
# The 'bæjarblað'/'hæðarblað' below is a common misunderstanding by the Google ASR
_IGNORED_QUERY_PREFIXES = (
    "embla",
    "hæ embla",
    "hey embla",
    "sæl embla",
    "bæjarblað",
    "hæðarblað",
)
_IGNORED_PREFIX_RE = re.compile(
    r"^({0})\s*".format("|".join(_IGNORED_QUERY_PREFIXES)), flags=re.IGNORECASE
)
# Auto-capitalization corrections
_CAPITALIZATION_REPLACEMENTS = (("í Dag", "í dag"),)


def beautify_query(query: str) -> str:
    """Return a minimally beautified version of the given query string"""
    # Make sure the query starts with an uppercase letter
    bq = (query[0].upper() + query[1:]) if query else ""
    # Add a question mark if no other ending punctuation is present
    if not any(bq.endswith(s) for s in ("?", ".", "!")):
        bq += "?"
    return bq


class QueryGrammar(BIN_Grammar):

    """A subclass of BIN_Grammar that reads its input from
    strings obtained from query handler plug-ins in the
    queries subdirectory, prefixed by a preamble"""

    def __init__(self) -> None:
        super().__init__()
        # Enable the 'include_queries' condition
        self.set_conditions({"include_queries"})

    @classmethod
    def is_grammar_modified(cls) -> bool:
        """Override inherited function to specify that query grammars
        should always be reparsed, since the set of plug-in query
        handlers may have changed, as well as their grammar fragments."""
        return True

    def read(
        self, fname: str, verbose: bool = False, binary_fname: Optional[str] = None
    ) -> None:
        """Overrides the inherited read() function to supply grammar
        text from a file as well as additional grammar fragments
        from query processor modules."""

        def grammar_generator() -> Iterator[str]:
            """A generator that yields a grammar file, line-by-line,
            followed by grammar additions coming from a string
            that has been coalesced from grammar fragments in query
            processor modules."""
            with open(fname, "r", encoding="utf-8") as inp:
                # Read grammar file line-by-line
                for line in inp:
                    yield line
            # Yield the query grammar preamble
            grammar_preamble = _QUERY_ROOT_GRAMMAR.split("\n")
            for line in grammar_preamble:
                yield line
            # Yield grammar additions from plug-ins, if any
            grammar_additions = QueryParser.grammar_additions().split("\n")
            for line in grammar_additions:
                yield line

        try:
            # Note that if Settings.DEBUG is True, we always write a fresh
            # binary grammar file, regardless of file timestamps. This helps
            # in query development, as query grammar fragment strings may change
            # without any .grammar source file change (which is the default
            # trigger for generating new binary grammar files).
            self.read_from_generator(
                fname,
                grammar_generator(),
                verbose,
                binary_fname,
                force_new_binary=Settings.DEBUG,
            )
        except (IOError, OSError):
            raise GrammarError("Unable to open or read grammar file", fname, 0)


class QueryParser(Fast_Parser):

    """A subclass of Fast_Parser, specialized to parse queries"""

    # Override the punctuation that is understood by the parser,
    # adding the forward slash ('/')
    _UNDERSTOOD_PUNCTUATION = BIN_Token._UNDERSTOOD_PUNCTUATION + "+/"

    _GRAMMAR_BINARY_FILE = Fast_Parser._GRAMMAR_FILE + ".query.bin"

    # Keep a separate grammar class instance and time stamp for
    # QueryParser. This Python sleight-of-hand overrides
    # class attributes that are defined in BIN_Parser, see binparser.py.
    _grammar_ts: Optional[float] = None
    _grammar = None
    _grammar_class = QueryGrammar

    # Also keep separate class instances of the C grammar and its timestamp
    _c_grammar: Any = cast(Any, ffi).NULL
    _c_grammar_ts: Optional[float] = None

    # Store the grammar additions for queries
    # (these remain constant for all query parsers, so there is no
    # need to store them per-instance)
    _grammar_additions = ""

    def __init__(self, grammar_additions: str) -> None:
        QueryParser._grammar_additions = grammar_additions
        super().__init__(verbose=False, root=QUERY_GRAMMAR_ROOT)

    @classmethod
    def grammar_additions(cls) -> str:
        return cls._grammar_additions


class QueryTree(Tree):

    """Extend the tree.Tree class to collect all child families of the
    Query nonterminal from a query parse forest"""

    def __init__(self):
        super().__init__()
        self._query_trees: List[Node] = []

    def handle_O(self, n: int, s: str) -> None:
        """Handle the O (option) tree record"""
        assert n == 1

    def handle_Q(self, n: int) -> None:
        """Handle the Q (final) tree record"""
        super().handle_Q(n)
        # Access the QueryRoot node
        root = self.s[1]
        # Access the Query node
        query = None if root is None else root.child
        # The child nodes of the Query node are the valid query parse trees
        self._query_trees = [] if query is None else list(query.children())

    @property
    def query_trees(self) -> List[Node]:
        """Returns the list of valid query parse trees, i.e. child nodes of Query"""
        return self._query_trees

    @property
    def query_nonterminals(self) -> Set[str]:
        """Return the set of query nonterminals that match this query"""
        return set(node.string_self() for node in self._query_trees)

    def process_queries(
        self, query: "Query", session: Session, processor: ProcEnv
    ) -> bool:
        """Process all query trees that the given processor is interested in"""
        processor_query_types: Set[str] = processor.get("QUERY_NONTERMINALS", set())
        # Every tree processor must be interested in at least one query type
        assert isinstance(processor_query_types, set)
        # For development, we allow processors to be disinterested in any query
        # assert len(processor_query_types) > 0
        if self.query_nonterminals.isdisjoint(processor_query_types):
            # But this processor is not interested in any of the nonterminals
            # in this query's parse forest: don't waste more cycles on it
            return False
        with self.context(session, processor, query=query) as state:
            for query_tree in self._query_trees:
                # Is the processor interested in the root nonterminal
                # of this query tree?
                if query_tree.string_self() in processor_query_types:
                    # Hand the query tree over to the processor
                    self.process_sentence(state, query_tree)
                    if query.has_answer():
                        # The processor successfully answered the query: We're done
                        return True
        return False


class Query:

    """A Query is initialized by parsing a query string using QueryRoot as the
    grammar root nonterminal. The Query can then be executed by processing
    the best parse tree using the nonterminal handlers given above, returning a
    result object if successful."""

    # Processors that handle parse trees
    _tree_processors: List[ProcEnv] = []
    # Functions from utility modules,
    # facilitating code reuse between query modules
    _utility_functions: ChainMapType[str, FunctionType] = ChainMap()
    # Handler functions within processors that handle plain text
    _text_processors: List[Callable[["Query"], bool]] = []
    # Handler of last resort for queries that no processor handles
    _last_resort_processor: Optional[Callable[["Query"], bool]] = None
    # Singleton instance of the query parser
    _parser: Optional[QueryParser] = None
    # Help texts associated with lemmas
    _help_texts: Dict[str, List[HelpFunc]] = dict()

    def __init__(
        self,
        session: Session,  # SQLAlchemy session
        query: str,
        voice: bool,
        auto_uppercase: bool,
        location: Optional[LatLonTuple],
        client_id: Optional[str],
        client_type: Optional[str],
        client_version: Optional[str],
        authenticated: bool = False,
    ) -> None:
        self._query = q = self._preprocess_query_string(query)
        self._session = session
        self._location = location
        # Prepare a "beautified query" string that can be
        # shown in a client user interface. By default, this
        # starts with an uppercase letter and ends with a
        # question mark, but this can be modified during the
        # processing of the query.
        self.set_beautified_query(beautify_query(q))
        # Boolean flag for whether this is a voice query
        self._voice = voice
        # Voice synthesizer ID, if any
        self._voice_id: Optional[str] = None
        # Voice synthesizer locale
        self._voice_locale: str = "is_IS"
        self._auto_uppercase = auto_uppercase
        self._error: Optional[str] = None
        # A detailed answer, which can be a list or a dict
        self._response: Optional[ResponseType] = None
        # A single "best" displayable text answer
        self._answer: Optional[str] = None
        # A version of self._answer that can be
        # fed to a voice synthesizer
        self._voice_answer: Optional[str] = None
        self._tree: Optional[QueryTree] = None
        self._qtype: Optional[str] = None
        self._key: Optional[str] = None
        self._toklist: Optional[List[Tok]] = None
        # Expiration timestamp, if any
        self._expires: Optional[datetime] = None
        # URL assocated with query, can be set by query response handler
        # and subsequently provided to the remote client
        self._url: Optional[str] = None
        # Command returned by query
        self._command: Optional[str] = None
        # Image URL returned by query
        self._image: Optional[str] = None
        # Client id, if known
        self._client_id = client_id
        # Client type, if known
        self._client_type = client_type
        # Client version, if known
        self._client_version = client_version
        # Boolean flag indicating if the client is authenticated
        self._authenticated = authenticated
        # Source of answer to query
        self._source: Optional[str] = None
        # Query context, which is None until fetched via self.fetch_context()
        # This should be a dict that can be represented in JSON
        self._context: Optional[ContextDict] = None

    def _preprocess_query_string(self, q: str) -> str:
        """Preprocess the query string prior to further analysis"""
        # Note: Whitespace, periods, question marks, and exclamation marks
        # have already been stripped off the end of the query string
        if not q:
            return q
        # Strip prefixes such as Embla's name, "Hæ Embla", etc.
        qf = re.sub(_IGNORED_PREFIX_RE, "", q)
        # Fix common Google ASR mistake: 'hæ embla' is returned as 'bæjarblað'
        if not qf and q == "bæjarblað":
            q = "hæ embla"
        # Remove any trailing punctuation
        qf = re.sub(r"[\.\?\!]+$", "", qf)
        # If stripping the prefixes results in an empty query,
        # just return original query string, stripped but otherwise unmodified
        return qf or q

    @classmethod
    def init_class(cls) -> None:
        """Initialize singleton data, i.e. the list of query
        processor modules and the query parser instance"""
        all_procs: List[ModuleType] = []
        tree_procs: List[Tuple[int, ModuleType]] = []
        text_procs: List[Tuple[int, Callable[["Query"], bool]]] = []
        last_resort_proc: Optional[Callable[["Query"], bool]] = None
        # Load the query processor modules found in the
        # queries directory. The modules can be tree and/or text processors,
        # and we sort them into two lists, accordingly.
        modnames = modules_in_dir(QUERIES_DIR)
        for modname in sorted(modnames):
            try:
                m = importlib.import_module(modname)
                is_proc = False
                # Obtain module priority, if any
                # It can be a number or the string "LAST_RESORT"
                priority: Union[int, Literal["LAST_RESORT"]] = getattr(m, "PRIORITY", 0)
                if priority == "LAST_RESORT":
                    # This is a last-resort query processor
                    # (i.e. it is invoked if no other processor
                    # is able to handle the query)
                    if last_resort_proc is not None:
                        logging.error(
                            f"Module {modname} has PRIORITY set to 'LAST_RESORT', "
                            "but another module already has this priority"
                        )
                        continue
                    last_resort_proc = getattr(m, "handle_plain_text", None)
                    if last_resort_proc is None:
                        logging.error(
                            f"Module {modname} has PRIORITY set to 'LAST_RESORT', "
                            "but does not define handle_plain_text()"
                        )
                    continue
                if getattr(m, "HANDLE_TREE", False):
                    # This is a tree processor
                    is_proc = True
                    tree_procs.append((priority, m))
                handle_plain_text = getattr(m, "handle_plain_text", None)
                if handle_plain_text is not None:
                    # This is a text processor:
                    # store a reference to its handler function
                    is_proc = True
                    text_procs.append((priority, handle_plain_text))
                if is_proc:
                    all_procs.append(m)
            except ImportError as e:
                logging.error(f"Error importing query processor module {modname}: {e}")

        # Sort the processors by descending priority
        # so that the higher-priority ones get invoked bfore the lower-priority ones
        # We create a ChainMap (processing environment) for each tree processor,
        # containing the processors attributes with the utility modules as a fallback
        cls._tree_processors = [
            cls.create_processing_env(t[1])
            for t in sorted(tree_procs, key=lambda x: -x[0])
        ]
        cls._text_processors = [t[1] for t in sorted(text_procs, key=lambda x: -x[0])]
        cls._last_resort_processor = last_resort_proc

        if Settings.DEBUG:
            # Print the active processors in descending priority order
            print("Text processors:")
            print(
                "\n".join(
                    f"{p[0]:4} -> {p[1].__module__}.{p[1].__qualname__}"
                    for p in sorted(text_procs, key=lambda x: -x[0])
                )
            )
            print("Tree processors:")
            print(
                "\n".join(
                    f"{p[0]:4} -> {p[1].__name__}"
                    for p in sorted(tree_procs, key=lambda x: -x[0])
                )
            )

            if last_resort_proc is not None:
                print("Last resort processor:")
                p = last_resort_proc
                print(f"        {p.__module__}.{p.__qualname__}")

        # Obtain query grammar fragments from the utility modules and tree processors
        grammar_fragments: List[str] = []

        # Load utility modules
        modnames = modules_in_dir(QUERIES_UTIL_DIR)
        for modname in sorted(modnames):
            try:
                um = importlib.import_module(modname)
                exported = vars(um)  # Get all exported values from module

                # Pop grammar fragment, if any
                fragment = exported.pop("GRAMMAR", None)
                if fragment and isinstance(fragment, str):
                    # This utility module has a grammar fragment,
                    # and probably corresponding nonterminal functions
                    # We add the grammar fragment to our grammar
                    grammar_fragments.append(fragment)
                    # and the nonterminal functions to the shared functions ChainMap,
                    # ignoring non-callables and underscore (private) attributes
                    cls._utility_functions.update(
                        (
                            (k, v)
                            for k, v in exported.items()
                            if callable(v) and not k.startswith("_")
                        )
                    )
            except ImportError as e:
                logging.error(f"Error importing utility module {modname}: {e}")

        for processor in cls._tree_processors:
            # Check whether this tree processor supplies a query grammar fragment
            fragment = processor.pop("GRAMMAR", None)
            if fragment and isinstance(fragment, str):
                # Looks legit: add it to our list
                grammar_fragments.append(fragment)

        # Collect topic lemmas that can be used to provide
        # context-sensitive help texts when queries cannot be parsed
        help_texts: DefaultDict[str, List[HelpFunc]] = defaultdict(list)
        for processor in all_procs:
            # Collect topic lemmas and corresponding help text functions
            topic_lemmas = getattr(processor, "TOPIC_LEMMAS", None)
            if topic_lemmas:
                help_text_func = getattr(processor, "help_text", None)
                # If topic lemmas are given, a help_text function
                # should also be present
                assert help_text_func is not None
                if help_text_func is not None:
                    for lemma in topic_lemmas:
                        help_texts[lemma].append(help_text_func)
        cls._help_texts = help_texts

        # Coalesce the grammar additions from the fragments
        grammar_additions = "\n".join(grammar_fragments)
        # Initialize a singleton parser instance for queries,
        # with the nonterminal 'QueryRoot' as the grammar root
        cls._parser = QueryParser(grammar_additions)

    @staticmethod
    def create_processing_env(processor: ModuleType) -> ProcEnv:
        """
        Create a new child of the utility functions ChainMap.
        Returns a mapping suitable for parsing query trees,
        where the current processor's functions are prioritized over
        the shared utility module functions.
        """
        return Query._utility_functions.new_child(vars(processor))

    @staticmethod
    def _parse(toklist: Iterable[Tok]) -> Tuple[ResponseDict, Dict[int, str]]:
        """Parse a token list as a query"""
        bp = Query._parser
        assert bp is not None
        num_sent = 0
        num_parsed_sent = 0
        rdc = Reducer(bp.grammar)
        trees: Dict[int, str] = dict()
        sent: List[Tok] = []

        for t in toklist:
            if t[0] == TOK.S_BEGIN:
                if num_sent > 0:
                    # A second sentence is beginning: this is not valid for a query
                    raise ParseError("A query cannot contain more than one sentence")
                sent = []
            elif t[0] == TOK.S_END:
                slen = len(sent)
                if not slen:
                    continue
                num_sent += 1
                # Parse the accumulated sentence
                num = 0
                try:
                    # Parse the sentence
                    forest = bp.go(sent)
                    num = Fast_Parser.num_combinations(forest)
                    if num > 1:
                        # Reduce the resulting forest
                        forest = rdc.go(forest)
                except ParseError:
                    forest = None
                    num = 0
                if num > 0:
                    num_parsed_sent += 1
                    # Obtain a text representation of the parse tree
                    assert forest is not None
                    trees[num_sent] = ParseForestDumper.dump_forest(forest)

            elif t[0] == TOK.P_BEGIN:
                pass
            elif t[0] == TOK.P_END:
                pass
            else:
                sent.append(t)

        result: ResponseDict = dict(num_sent=num_sent, num_parsed_sent=num_parsed_sent)
        return result, trees

    @staticmethod
    def _query_string_from_toklist(toklist: Iterable[Tok]) -> str:
        """Re-create a query string from an auto-capitalized token list"""
        actual_q = detokenize(toklist, normalize=True)
        if actual_q:
            # Fix stuff that the auto-capitalization tends to get wrong,
            # such as 'í Dag'
            for wrong, correct in _CAPITALIZATION_REPLACEMENTS:
                actual_q = actual_q.replace(wrong, correct)
            # Capitalize the first letter of the query
            actual_q = actual_q[0].upper() + actual_q[1:]
            # Terminate the query with a question mark,
            # if not otherwise terminated
            if not actual_q.endswith(("?", ".", "!")):
                actual_q += "?"
        return actual_q

    def parse(self, result: ResponseDict) -> bool:
        """Parse the query from its string, returning True if valid"""
        self._tree = None  # Erase previous tree, if any
        self._error = None  # Erase previous error, if any
        self._qtype = None  # Erase previous query type, if any
        self._key = None
        self._toklist = None

        q = self._query
        if not q:
            self.set_error("E_EMPTY_QUERY")
            return False

        # Tokenize and auto-capitalize the query string, without multiplying numbers together
        toklist = list(
            tokenize(
                q,
                auto_uppercase=self._auto_uppercase and q.islower(),
                no_multiply_numbers=True,
            )
        )

        actual_q = self._query_string_from_toklist(toklist)

        # Update the beautified query string, as the actual_q string
        # probably has more correct capitalization
        self.set_beautified_query(actual_q)

        # TODO: We might want to re-tokenize the actual_q string with
        # auto_uppercase=False, since we may have fixed capitalization
        # errors in _query_string_from_toklist()

        if Settings.DEBUG:
            # Log the query string as seen by the parser
            print(f"Query is: '{actual_q}'")

        try:
            parse_result, trees = Query._parse(toklist)
        except ParseError:
            self.set_error("E_PARSE_ERROR")
            return False

        if not trees:
            # No parse at all
            self.set_error("E_NO_PARSE_TREES")
            return False

        if parse_result["num_sent"] != 1:
            # Queries must be one sentence
            self.set_error("E_MULTIPLE_SENTENCES")
            return False
        if parse_result["num_parsed_sent"] != 1:
            # Unable to parse the single sentence
            self.set_error("E_NO_PARSE")
            return False
        if 1 not in trees:
            # No sentence number 1
            self.set_error("E_NO_FIRST_SENTENCE")
            return False
        # Looks good
        # Store the resulting parsed query as a tree
        tree_string = "S1\n" + trees[1]
        if Settings.DEBUG:
            print(tree_string)
        self._tree = QueryTree()
        self._tree.load(tree_string)
        # Store the token list
        self._toklist = toklist
        return True

    def execute_from_plain_text(self) -> bool:
        """Attempt to execute a plain text query, without having to parse it"""
        if not self._query:
            return False
        # Call the handle_plain_text() function in each text processor,
        # until we find one that returns True, or return False otherwise
        return any(
            handle_plain_text(self) for handle_plain_text in self._text_processors
        )

    def execute_from_tree(self) -> bool:
        """Execute the query or queries contained in the previously parsed tree;
        return True if successful"""
        if self._tree is None:
            self.set_error("E_QUERY_NOT_PARSED")
            return False
        # Try each tree processor in turn, in priority order (highest priority first)
        for processor in self._tree_processors:
            self._error = None
            self._qtype = None
            # Process the tree, which has only one sentence, but may
            # have multiple matching query nonterminals
            # (children of Query in the grammar)
            try:
                # Note that passing query=self here means that the
                # "query" field of the TreeStateDict is populated,
                # turning it into a QueryStateDict.
<<<<<<< HEAD
                if self._tree.process_queries(self, self._session, processor):
=======
                if self._tree.process_queries(
                    self,
                    self._session,
                    processor,
                ):
>>>>>>> e1858629
                    # This processor found an answer, which is already stored
                    # in the Query object: return True
                    return True
            except Exception as e:
                logging.error(
                    f"Exception in execute_from_tree('{processor.get('__name__', 'UNKNOWN')}') "
                    f"for query '{self._query}': {repr(e)}"
                )
        # No processor was able to answer the query
        return False

    def has_answer(self) -> bool:
        """Return True if the query currently has an answer"""
        return bool(self._answer) and self._error is None

    def last_answer(self, *, within_minutes: int = 5) -> Optional[Tuple[str, str]]:
        """Return the last answer given to this client, by default
        within the last 5 minutes (0=forever)"""
        if not self._client_id:
            # Can't find the last answer if no client_id given
            return None
        # Find the newest non-error, no-repeat query result for this client
        q = (
            self._session.query(QueryRow.answer, QueryRow.voice)
            .filter(QueryRow.client_id == self._client_id)
            .filter(QueryRow.qtype != "Repeat")
            .filter(QueryRow.error == None)
        )
        if within_minutes > 0:
            # Apply a timestamp filter
            since = datetime.utcnow() - timedelta(minutes=within_minutes)
            q = q.filter(QueryRow.timestamp >= since)
        # Sort to get the newest query that fulfills the criteria
        last = q.order_by(desc(QueryRow.timestamp)).limit(1).one_or_none()
        return None if last is None else (last[0], last[1])

    def fetch_context(self, *, within_minutes: int = 10) -> Optional[ContextDict]:
        """Return the context from the last answer given to this client,
        by default within the last 10 minutes (0=forever)"""
        if not self._client_id:
            # Can't find the last answer if no client_id given
            return None
        # Find the newest non-error, no-repeat query result for this client
        q = (
            self._session.query(QueryRow.context)
            .filter(QueryRow.client_id == self._client_id)
            .filter(QueryRow.qtype != "Repeat")
            .filter(QueryRow.error == None)
        )
        if within_minutes > 0:
            # Apply a timestamp filter
            since = datetime.utcnow() - timedelta(minutes=within_minutes)
            q = q.filter(QueryRow.timestamp >= since)
        # Sort to get the newest query that fulfills the criteria
        ctx = cast(
            Optional[Sequence[ContextDict]],
            q.order_by(desc(QueryRow.timestamp)).limit(1).one_or_none(),
        )
        # This function normally returns a dict that has been decoded from JSON
        return None if ctx is None else ctx[0]

    def count_queries_of_type(self, qtype: str) -> int:
        """Return the number of queries by this client of the given type"""
        if not self._client_id:
            # Can't find the last answer if no client_id given
            return 0
        # Count the non-error query results for this client and query type
        return (
            self._session.query(QueryRow.id)
            .filter(QueryRow.client_id == self._client_id)
            .filter(QueryRow.qtype == qtype)
            .filter(QueryRow.error == None)
            .count()
        )

    @property
    def query(self) -> str:
        """The query text, in its original form"""
        return self._query

    @property
    def query_lower(self) -> str:
        """The query text, all lower case"""
        return self._query.lower()

    @property
    def beautified_query(self) -> str:
        """Return the query string that will be reflected back to the client"""
        return self._beautified_query

    def set_beautified_query(self, q: str) -> None:
        """Set the query string that will be reflected back to the client"""
        self._beautified_query = (
            q.replace("embla", "Embla")
            .replace("miðeind", "Miðeind")
            .replace("Guðni Th ", "Guðni Th. ")  # By presidential request :)
        )

    def lowercase_beautified_query(self) -> None:
        """If we know that no uppercase words occur in the query,
        except the initial capital, this function can be called
        to adjust the beautified query string accordingly."""
        self.set_beautified_query(self._beautified_query.capitalize())

    def query_is_command(self) -> None:
        """Called from a query processor if the query is a command, not a question"""
        # Put a period at the end of the beautified query text
        # instead of a question mark
        if self._beautified_query.endswith("?"):
            self._beautified_query = self._beautified_query[:-1] + "."

    @property
    def expires(self) -> Optional[datetime]:
        """Expiration time stamp for this query answer, if any"""
        return self._expires

    def set_expires(self, ts: datetime) -> None:
        """Set an expiration time stamp for this query answer"""
        self._expires = ts

    @property
    def url(self) -> Optional[str]:
        """URL answer associated with this query"""
        return self._url

    def set_url(self, u: Optional[str]) -> None:
        """Set the URL answer associated with this query"""
        self._url = u

    @property
    def command(self) -> Optional[str]:
        """JavaScript command associated with this query"""
        return self._command

    def set_command(self, c: str) -> None:
        """Set the JavaScript command associated with this query"""
        self._command = c

    @property
    def image(self) -> Optional[str]:
        """Image URL associated with this query"""
        return self._image

    def set_image(self, url: str) -> None:
        """Set the image URL command associated with this query"""
        self._image = url

    @property
    def source(self) -> Optional[str]:
        """Return the source of the answer to this query"""
        return self._source

    def set_source(self, s: str) -> None:
        """Set the source for the answer to this query"""
        self._source = s

    @property
    def location(self) -> Optional[LatLonTuple]:
        """The client location, if known, as a (lat, lon) tuple"""
        return self._location

    @property
    def token_list(self) -> Optional[List[Tok]]:
        """The original token list for the query"""
        return self._toklist

    def qtype(self) -> Optional[str]:
        """Return the query type"""
        return self._qtype

    def set_qtype(self, qtype: str) -> None:
        """Set the query type ('Person', 'Title', 'Company', 'Entity'...)"""
        self._qtype = qtype

    def set_answer(
        self, response: ResponseType, answer: str, voice_answer: Optional[str] = None
    ) -> None:
        """Set the answer to the query"""
        # Detailed response (this is usually a dict)
        self._response = response
        # Single best answer, as a displayable string
        self._answer = answer
        # A voice version of the single best answer
        self._voice_answer = voice_answer

    def set_key(self, key: str) -> None:
        """Set the query key, i.e. the term or string used to execute the query"""
        # This is for instance a person name in nominative case
        self._key = key

    def set_error(self, error: str) -> None:
        """Set an error result"""
        self._error = error

    def set_voice_id(self, voice_id: str) -> None:
        """Set the voice ID"""
        self._voice_id = voice_id

    def set_voice_locale(self, voice_locale: str) -> None:
        """Set voice locale (e.g. 'is_IS', 'en_US', etc.)"""
        self._voice_locale = voice_locale

    @property
    def is_voice(self) -> bool:
        """Return True if this is a voice query"""
        return self._voice

    @property
    def client_id(self) -> Optional[str]:
        return self._client_id

    @property
    def client_type(self) -> Optional[str]:
        """Return client type string, e.g. "ios", "android", "www", etc."""
        return self._client_type

    @property
    def client_version(self) -> Optional[str]:
        """Return client version string, e.g. "1.0.3" """
        return self._client_version

    @property
    def authenticated(self) -> bool:
        """Return whether query is authenticated"""
        return self._authenticated

    def response(self) -> Optional[ResponseType]:
        """Return the detailed query answer"""
        return self._response

    def answer(self) -> Optional[str]:
        """Return the 'single best' displayable query answer"""
        return self._answer

    def voice_answer(self) -> str:
        """Return a voice version of the 'single best' answer, if any"""
        return self._voice_answer or ""

    def key(self) -> Optional[str]:
        """Return the query key"""
        return self._key

    def error(self) -> Optional[str]:
        """Return the query error, if any"""
        return self._error

    @property
    def context(self) -> Optional[ContextDict]:
        """Return the context that has been set by self.set_context()"""
        return self._context

    def set_context(self, ctx: ContextDict) -> None:
        """Set a query context that will be stored and made available
        to the next query from the same client"""
        self._context = ctx

    def client_data(self, key: str) -> Optional[ClientDataDict]:
        """Fetch client_id-associated data stored in the querydata table"""
        if not self.client_id:
            return None
        with SessionContext(read_only=True) as session:
            try:
                client_data = (
                    session.query(QueryData)
                    .filter(QueryData.key == key)
                    .filter(QueryData.client_id == self.client_id)
                ).one_or_none()
                return (
                    None
                    if client_data is None
                    else cast(ClientDataDict, client_data.data)
                )
            except Exception as e:
                logging.error(
                    f"Error fetching client '{self.client_id}' query data for key '{key}' from db: {e}"
                )
        return None

    def set_client_data(self, key: str, data: ClientDataDict) -> None:
        """Setter for client query data"""
        if not self.client_id or not key:
            logging.warning("Couldn't save query data, no client ID or key")
            return
        Query.store_query_data(self.client_id, key, data)

    @staticmethod
    def store_query_data(client_id: str, key: str, data: ClientDataDict) -> bool:
        """Save client query data in the database, under the given key"""
        if not client_id or not key:
            return False
        now = datetime.utcnow()
        try:
            with SessionContext(commit=True) as session:
                row = cast(
                    Optional[QueryData],
                    (
                        session.query(QueryData)
                        .filter(QueryData.key == key)
                        .filter(QueryData.client_id == client_id)
                    ).one_or_none(),
                )
                if row is None:
                    # Not already present: insert
                    row = QueryData(
                        client_id=client_id,
                        key=key,
                        created=now,
                        modified=now,
                        data=data,
                    )
                    session.add(row)
                else:
                    # Already present: update
                    row.data = data
                    row.modified = now
            # The session is auto-committed upon exit from the context manager
            return True
        except Exception as e:
            logging.error(f"Error storing query data in db: {e}")
        return False

    @classmethod
    def try_to_help(cls, query: str, result: ResponseDict) -> None:
        """Attempt to help the user in the case of a failed query,
        based on lemmas in the query string"""
        # Collect a set of lemmas that occur in the query string
        lemmas: Set[str] = set()
        with GreynirBin.get_db() as db:
            for token in query.lower().split():
                if token.isalpha():
                    m = db.meanings(token)
                    if not m:
                        # Try an uppercase version, just in case (pun intended)
                        m = db.meanings(token.capitalize())
                    if m:
                        lemmas |= set(mm.stofn.lower().replace("-", "") for mm in m)
        # Collect a list of potential help text functions from the query modules
        help_text_funcs: List[Tuple[str, HelpFunc]] = []
        for lemma in lemmas:
            help_text_funcs.extend(
                [
                    (lemma, help_text_func)
                    for help_text_func in cls._help_texts.get(lemma, [])
                ]
            )
        if help_text_funcs:
            # Found at least one help text func matching a lemma in the query
            # Select a function at random and invoke it with the matched
            # lemma as a parameter
            lemma, help_text_func = random.choice(help_text_funcs)
            result["answer"] = result["voice"] = help_text_func(lemma)
            result["valid"] = True

    def _execute(self, result: ResponseDict) -> bool:
        """Execute the query, store the query answer in the result dictionary
        and return True"""
        # First, try to handle this from plain text, without parsing:
        # shortcut to a successful, plain response
        if self.execute_from_plain_text():
            return True
        # Not a plain text query, so try to parse it
        if not self.parse(result):
            # Unable to parse the query
            err = self.error()
            if err is not None:
                if Settings.DEBUG:
                    print(f"Unable to parse query, error {err}")
                result["error"] = err
                result["valid"] = False
                return False
        if not self.execute_from_tree():
            # This is a recognized query, but its execution
            # failed for some reason: return the error
            # if Settings.DEBUG:
            #     print(f"Unable to execute query, error {q.error()}")
            result["error"] = self.error() or "E_UNABLE_TO_EXECUTE_QUERY"
            result["valid"] = True
            return False
        return True

    def execute(self) -> ResponseDict:
        """Check whether the parse tree describes a query, and if so,
        execute the query, store the query answer in the result dictionary
        and return True"""
        if Query._parser is None:
            Query.init_class()
        # By default, the result object contains the 'raw' query
        # string (the one returned from the speech-to-text processor)
        # as well as the beautified version of that string - which
        # usually starts with an uppercase letter and has a trailing
        # question mark (or other ending punctuation).
        result: ResponseDict = dict(q_raw=self.query, q=self.beautified_query)
        # Execute the query, modifying the result dictionary
        if not self._execute(result):
            # Error: return it
            return result
        # Successful query: return the answer in response
        if self._answer:
            result["answer"] = self._answer
        if self._voice:
            # This is a voice query and we have a voice answer to it
            va = self.voice_answer()
            if va:
                result["voice"] = va
        if self._voice_id:
            result["voice_id"] = self._voice_id
        if self._voice_locale:
            result["voice_locale"] = self._voice_locale
        if self._voice:
            # Optimize the response to voice queries:
            # we don't need detailed information about alternative
            # answers or their sources
            result["response"] = dict(answer=self._answer or "")
        elif self._response:
            # Return a detailed response if not a voice query
            result["response"] = self._response
        # Re-assign the beautified query string, in case the query processor modified it
        result["q"] = self.beautified_query
        # ...and the query type, as a string ('Person', 'Entity', 'Title' etc.)
        qt = self.qtype()
        if qt:
            result["qtype"] = qt
        # ...and the key used to retrieve the answer, if any
        key = self.key()
        if key:
            result["key"] = key
        # ...and a URL, if any has been set by the query processor
        if self.url:
            result["open_url"] = self.url
        # ...and a command, if any has been set
        if self.command:
            result["command"] = self.command
        # ...image URL, if any
        if self.image:
            result["image"] = self.image
        # .. and the source, if set by query processor
        if self.source:
            result["source"] = self.source
        key = self.key()
        if not self._voice and qt == "Person" and key is not None:
            # For a person query, add an image (if available)
            img = get_image_url(key, enclosing_session=self._session)
            if img is not None:
                result["image"] = dict(
                    src=img.src,
                    width=img.width,
                    height=img.height,
                    link=img.link,
                    origin=img.origin,
                    name=img.name,
                )
        result["valid"] = True

        if Settings.DEBUG:
            # Dump query results to the console
            print("\nQuery result:")

            def converter(o: Any):
                """Ensure that datetime is output in ISO format to JSON"""
                if isinstance(o, datetime):
                    return o.isoformat()[0:16]
                return None

            print(json.dumps(result, indent=3, ensure_ascii=False, default=converter))

        return result


class QueryOfLastResort(Query):

    """A query that is executed if no other query is recognized"""

    def _execute(self, result: ResponseDict) -> bool:
        """Execute a last-resort query"""
        handle_plain_text = Query._last_resort_processor
        if handle_plain_text is None or not self._query:
            # No last resort processor: return False
            return False
        # A last resort processor is a text processor
        return handle_plain_text(self)


def _to_case(
    np: str,
    lookup_func: LookupFunc,
    cast_func: CastFunc,
    filter_func: Optional[BinFilterFunc],
) -> str:
    """Return the noun phrase after casting it from nominative to accusative case"""
    # Split the phrase into words and punctuation, respectively
    a = re.split(r"([\w]+)", np)
    seen_preposition = False
    # Enumerate through the 'tokens'
    for ix, w in enumerate(a):
        if not w:
            continue
        if w == "- ":
            # Something like 'Skeiða- og Hrunamannavegur'
            continue
        if w.strip() in {"-", "/"}:
            # Reset the seen_preposition flag after seeing a hyphen or slash
            seen_preposition = False
            continue
        if seen_preposition:
            continue
        if re.match(r"^[\w]+$", w):
            # This is a word: begin by looking up the word form
            _, mm = lookup_func(w)
            if not mm:
                # Unknown word form: leave it as-is
                continue
            if any(m.ordfl == "fs" for m in mm):
                # Probably a preposition: don't modify it, but
                # stop casting until the end of this phrase
                seen_preposition = True
                continue
            # Cast the word to the case we want
            a[ix] = cast_func(w, filter_func=filter_func)
    # Reassemble the list of words and punctuation
    return "".join(a)


def to_accusative(np: str, *, filter_func: Optional[BinFilterFunc] = None) -> str:
    """Return the noun phrase after casting it from nominative to accusative case"""
    with GreynirBin.get_db() as db:
        return _to_case(
            np,
            db.lookup_g,
            db.cast_to_accusative,
            filter_func=filter_func,
        )


def to_dative(np: str, *, filter_func: Optional[BinFilterFunc] = None) -> str:
    """Return the noun phrase after casting it from nominative to dative case"""
    with GreynirBin.get_db() as db:
        return _to_case(
            np,
            db.lookup_g,
            db.cast_to_dative,
            filter_func=filter_func,
        )


def to_genitive(np: str, *, filter_func: Optional[BinFilterFunc] = None) -> str:
    """Return the noun phrase after casting it from nominative to genitive case"""
    with GreynirBin.get_db() as db:
        return _to_case(
            np,
            db.lookup_g,
            db.cast_to_genitive,
            filter_func=filter_func,
        )


def _get_cached_answer(
    session: Session, qtext: str, clean_q: str, now: datetime
) -> ResponseDict:
    """Attempt to fetch a previously cached answer for the given query"""
    cached_answer: Optional[QueryRow] = (
        session.query(QueryRow)
        .filter(QueryRow.question_lc == clean_q.lower())  # type: ignore
        .filter(QueryRow.expires >= now)
        .order_by(desc(QueryRow.expires))
        .limit(1)
        .one_or_none()
    )
    if cached_answer is None:
        # Not found in cache: return an empty dict
        return dict()
    # The same question is found in the cache and has not expired:
    # return the previous answer
    a = cached_answer
    # !!! TBD: Log the cached answer as well?
    return dict(
        valid=True,
        q_raw=qtext,
        q=a.bquestion,
        answer=a.answer,
        response=dict(answer=a.answer or ""),
        voice=a.voice,
        expires=a.expires,
        qtype=a.qtype,
        key=a.key,
    )


def _log_query(
    session: Session,
    it: List[str],
    query: Optional[Query],
    clean_q: str,
    result: ResponseDict,
    now: datetime,
    voice: bool,
    remote_addr: Optional[str],
    client_id: Optional[str],
    client_type: Optional[str],
    client_version: Optional[str],
) -> None:
    """Add a query log entry to the database"""
    try:
        # Standard query logging
        qrow = QueryRow(
            timestamp=now,
            interpretations=it,
            question=clean_q,
            # bquestion is the beautified query string
            bquestion=result.get("q", clean_q),
            answer=result.get("answer"),
            voice=result.get("voice"),
            error=result.get("error"),
            # Only put an expiration on voice queries
            expires=query.expires if voice and query is not None else None,
            qtype=result.get("qtype"),
            key=result.get("key"),
            latitude=None,  # Disabled for now
            longitude=None,  # Disabled for now
            # Client identifier
            client_id=client_id[:256] if client_id else None,
            client_type=client_type[:80] if client_type else None,
            client_version=client_version[:10] if client_version else None,
            # IP address
            remote_addr=remote_addr or None,
            # Context dict, stored as JSON, if present
            # (set during query execution)
            context=None if query is None else query.context,
            # All other fields are set to NULL
        )
        session.add(qrow)
        # Also log anonymised query
        session.add(QueryLog.from_Query(qrow))
    except Exception as e:
        logging.error(f"Error logging query: {e}")


def process_query(
    q: Union[str, Iterable[str]],
    voice: bool,
    *,
    auto_uppercase: bool = False,
    location: Optional[LatLonTuple] = None,
    remote_addr: Optional[str] = None,
    client_id: Optional[str] = None,
    client_type: Optional[str] = None,
    client_version: Optional[str] = None,
    bypass_cache: bool = False,
    private: bool = False,
    authenticated: bool = False,
) -> ResponseDict:
    """Process an incoming natural language query.
    If voice is True, return a voice-friendly string to
    be spoken to the user. If auto_uppercase is True,
    the string probably came from voice input and we
    need to intelligently guess which words in the query
    should be upper case (to the extent that it matters).
    The q parameter can either be a single query string
    or an iterable of strings that will be processed in
    order until a successful one is found."""

    now = datetime.utcnow()
    result: ResponseDict = dict()
    client_id = client_id[:256] if client_id else None
    first_clean_q: Optional[str] = None
    first_qtext = ""

    with SessionContext(commit=True) as session:
        it: List[str]
        if isinstance(q, str):
            # This is a single string
            it = [q]
        else:
            # This should be an iterable of strings,
            # in decreasing priority order
            it = list(q)

        try:
            # Iterate through the submitted query strings,
            # assuming that they are in decreasing order of probability,
            # attempting to execute them in turn until we find
            # one that works (or we're stumped)
            for qtext in it:
                qtext = qtext.strip()
                clean_q = qtext.rstrip("?.! \n\r\t")
                if first_clean_q is None:
                    # Store the first (most likely) query string
                    # that comes in from the speech-to-text processor,
                    # since we want to return that one to the client
                    # if no query string is matched - not the last
                    # (least likely) query string
                    first_clean_q = clean_q
                    first_qtext = qtext

                # First, look in the query cache for the same question
                # (in lower case), having a not-expired answer
                if voice and not bypass_cache:
                    # Only use the cache for voice queries
                    # (handling detailed responses in other queries
                    # is too much for the cache)
                    result = _get_cached_answer(session, qtext, clean_q, now)
                    if result:
                        return result

                # The answer is not found in the cache:
                # Create a fresh query object and call execute() on it
                query = Query(
                    session,
                    qtext,
                    voice,
                    auto_uppercase,
                    location,
                    client_id,
                    client_type,
                    client_version,
                )
                result = query.execute()
                if result.get("valid", False) and "error" not in result:
                    # Successful: our job is done
                    # If not in private mode, log the result
                    if not private:
                        _log_query(
                            session,
                            it,
                            query,
                            clean_q,
                            result,
                            now,
                            voice,
                            remote_addr,
                            client_id,
                            client_type,
                            client_version,
                        )
                    return result

            # Failed to answer the query, i.e. no query processor
            # module was able to parse the query - in any of the possible
            # interpretations returned from the speech-to-text module -
            # and provide an answer
            # Try the fallback query processor, if any
            if first_qtext and first_clean_q:
                query = QueryOfLastResort(
                    session,
                    first_qtext,
                    voice,
                    auto_uppercase,
                    location,
                    client_id,
                    client_type,
                    client_version,
                )
<<<<<<< HEAD
                result = query.execute()
                if result.get("valid", False) and "error" not in result:
=======
                # !!! TBD: Log the cached answer as well?
                return result

            # The answer is not found in the cache: Handle the query
            query = Query(
                session,
                qtext,
                voice,
                auto_uppercase,
                location,
                client_id,
                client_type,
                client_version,
                authenticated,
            )
            result = query.execute()
            if result["valid"] and "error" not in result:
                # Successful: our job is done
                if not private:
>>>>>>> e1858629
                    # If not in private mode, log the result
                    if not private:
                        _log_query(
                            session,
                            it,
                            query,
                            first_clean_q,
                            result,
                            now,
                            voice,
                            remote_addr,
                            client_id,
                            client_type,
                            client_version,
                        )
                    return result

        except Exception as e:
            logging.error(f"Error processing query: {e}")
            result = dict(valid=False, error=f"E_EXCEPTION: {e}")

        # If we get here, we failed to answer the query
        result["valid"] = False
        if "error" not in result:
            result["error"] = "E_NO_RESULT"

        # Log the failure
        if first_clean_q:
            # Re-insert the query data from the first (most likely)
            # string returned from the speech-to-text processor,
            # replacing residual data that otherwise would be there
            # from the last (least likely) query string
            result["q_raw"] = first_qtext
            result["q"] = beautify_query(first_qtext)
            # Attempt to include a helpful response in the result
            Query.try_to_help(first_clean_q, result)

<<<<<<< HEAD
            _log_query(
                session,
                it,
                None,
                first_clean_q,
                result,
                now,
                voice,
                remote_addr,
                client_id,
                client_type,
                client_version,
=======
            # Log the failure
            qrow = QueryRow(
                timestamp=now,
                interpretations=it,
                question=first_clean_q,
                bquestion=result["q"],
                answer=result.get("answer"),
                voice=result.get("voice"),
                error=result.get("error"),
                latitude=location[0] if location else None,
                longitude=location[1] if location else None,
                # Client identifier
                client_id=client_id,
                client_type=client_type or None,
                client_version=client_version[:10] if client_version else None,
                # IP address
                remote_addr=remote_addr or None
                # All other fields are set to NULL
>>>>>>> e1858629
            )

    return result<|MERGE_RESOLUTION|>--- conflicted
+++ resolved
@@ -715,15 +715,11 @@
                 # Note that passing query=self here means that the
                 # "query" field of the TreeStateDict is populated,
                 # turning it into a QueryStateDict.
-<<<<<<< HEAD
-                if self._tree.process_queries(self, self._session, processor):
-=======
                 if self._tree.process_queries(
                     self,
                     self._session,
                     processor,
                 ):
->>>>>>> e1858629
                     # This processor found an answer, which is already stored
                     # in the Query object: return True
                     return True
@@ -1360,6 +1356,87 @@
         logging.error(f"Error logging query: {e}")
 
 
+def _get_cached_answer(
+    session: Session, qtext: str, clean_q: str, now: datetime
+) -> ResponseDict:
+    """Attempt to fetch a previously cached answer for the given query"""
+    cached_answer: Optional[QueryRow] = (
+        session.query(QueryRow)
+        .filter(QueryRow.question_lc == clean_q.lower())  # type: ignore
+        .filter(QueryRow.expires >= now)
+        .order_by(desc(QueryRow.expires))
+        .limit(1)
+        .one_or_none()
+    )
+    if cached_answer is None:
+        # Not found in cache: return an empty dict
+        return dict()
+    # The same question is found in the cache and has not expired:
+    # return the previous answer
+    a = cached_answer
+    # !!! TBD: Log the cached answer as well?
+    return dict(
+        valid=True,
+        q_raw=qtext,
+        q=a.bquestion,
+        answer=a.answer,
+        response=dict(answer=a.answer or ""),
+        voice=a.voice,
+        expires=a.expires,
+        qtype=a.qtype,
+        key=a.key,
+    )
+
+
+def _log_query(
+    session: Session,
+    it: List[str],
+    query: Optional[Query],
+    clean_q: str,
+    result: ResponseDict,
+    now: datetime,
+    voice: bool,
+    remote_addr: Optional[str],
+    client_id: Optional[str],
+    client_type: Optional[str],
+    client_version: Optional[str],
+) -> None:
+    """Add a query log entry to the database"""
+    try:
+        # Standard query logging
+        qrow = QueryRow(
+            timestamp=now,
+            interpretations=it,
+            question=clean_q,
+            # bquestion is the beautified query string
+            bquestion=result.get("q", clean_q),
+            answer=result.get("answer"),
+            voice=result.get("voice"),
+            error=result.get("error"),
+            # Only put an expiration on voice queries
+            expires=query.expires if voice and query is not None else None,
+            qtype=result.get("qtype"),
+            key=result.get("key"),
+            latitude=None,  # Disabled for now
+            longitude=None,  # Disabled for now
+            # Client identifier
+            client_id=client_id[:256] if client_id else None,
+            client_type=client_type[:80] if client_type else None,
+            client_version=client_version[:10] if client_version else None,
+            # IP address
+            remote_addr=remote_addr or None,
+            # Context dict, stored as JSON, if present
+            # (set during query execution)
+            context=None if query is None else query.context,
+            # All other fields are set to NULL
+        )
+        session.add(qrow)
+        # Also log anonymised query
+        session.add(QueryLog.from_Query(qrow))
+    except Exception as e:
+        logging.error(f"Error logging query: {e}")
+
+
 def process_query(
     q: Union[str, Iterable[str]],
     voice: bool,
@@ -1438,6 +1515,7 @@
                     client_id,
                     client_type,
                     client_version,
+                    authenticated,
                 )
                 result = query.execute()
                 if result.get("valid", False) and "error" not in result:
@@ -1475,30 +1553,8 @@
                     client_type,
                     client_version,
                 )
-<<<<<<< HEAD
                 result = query.execute()
                 if result.get("valid", False) and "error" not in result:
-=======
-                # !!! TBD: Log the cached answer as well?
-                return result
-
-            # The answer is not found in the cache: Handle the query
-            query = Query(
-                session,
-                qtext,
-                voice,
-                auto_uppercase,
-                location,
-                client_id,
-                client_type,
-                client_version,
-                authenticated,
-            )
-            result = query.execute()
-            if result["valid"] and "error" not in result:
-                # Successful: our job is done
-                if not private:
->>>>>>> e1858629
                     # If not in private mode, log the result
                     if not private:
                         _log_query(
@@ -1536,7 +1592,6 @@
             # Attempt to include a helpful response in the result
             Query.try_to_help(first_clean_q, result)
 
-<<<<<<< HEAD
             _log_query(
                 session,
                 it,
@@ -1549,26 +1604,6 @@
                 client_id,
                 client_type,
                 client_version,
-=======
-            # Log the failure
-            qrow = QueryRow(
-                timestamp=now,
-                interpretations=it,
-                question=first_clean_q,
-                bquestion=result["q"],
-                answer=result.get("answer"),
-                voice=result.get("voice"),
-                error=result.get("error"),
-                latitude=location[0] if location else None,
-                longitude=location[1] if location else None,
-                # Client identifier
-                client_id=client_id,
-                client_type=client_type or None,
-                client_version=client_version[:10] if client_version else None,
-                # IP address
-                remote_addr=remote_addr or None
-                # All other fields are set to NULL
->>>>>>> e1858629
             )
 
     return result
--- conflicted
+++ resolved
@@ -26,12 +26,7 @@
 
 # TODO: Handle opening hours with intervals, e.g. 10:00-14:00 and 18:00-22:00
 
-<<<<<<< HEAD
 from typing import List, Dict, Tuple, Optional
-
-=======
-from typing import Dict
->>>>>>> bfa83eeb
 
 import logging
 import re

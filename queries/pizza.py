"""

    Greynir: Natural language processing for Icelandic

    Randomness query response module

    Copyright (C) 2022 Miðeind ehf.

       This program is free software: you can redistribute it and/or modify
       it under the terms of the GNU General Public License as published by
       the Free Software Foundation, either version 3 of the License, or
       (at your option) any later version.
       This program is distributed in the hope that it will be useful,
       but WITHOUT ANY WARRANTY; without even the implied warranty of
       MERCHANTABILITY or FITNESS FOR A PARTICULAR PURPOSE.  See the
       GNU General Public License for more details.

    You should have received a copy of the GNU General Public License
    along with this program.  If not, see http://www.gnu.org/licenses/.

    This query module handles dialogue related to ordering pizza.
"""
from typing import Dict, Optional, Set, cast
import logging
import random
from xxlimited import Str

from query import Query, QueryStateDict
from tree import Result, Node
from queries import AnswerTuple, gen_answer, natlang_seq, parse_num
from queries.num import number_to_text, numbers_to_ordinal, numbers_to_text
from queries.resources import (
    FinalResource,
    ListResource,
    NumberResource,
    OrResource,
    Resource,
    WrapperResource,
)
from queries.dialogue import (
    AnsweringFunctionMap,
    DialogueStateManager,
)

_DIALOGUE_NAME = "pizza"
_PIZZA_QTYPE = "pizza"
_START_DIALOGUE_QTYPE = "pizza_start"

TOPIC_LEMMAS = ["pizza", "pitsa"]


def help_text(lemma: str) -> str:
    """Help text to return when query.py is unable to parse a query but
    one of the above lemmas is found in it"""
    return "Ég skil þig ef þú segir til dæmis: {0}.".format(
        random.choice(("Ég vil panta pizzu",))
    )


# This module wants to handle dialogue parse trees for queries
HANDLE_DIALOGUE = True

# This module involves dialogue functionality
DIALOGUE_NAME = "pizza"
HOTWORD_NONTERMINALS = {"QPizzaHotWord"}

# The grammar nonterminals this module wants to handle
QUERY_NONTERMINALS = {"QPizza"}.union(HOTWORD_NONTERMINALS)

# The context-free grammar for the queries recognized by this plug-in module
GRAMMAR = """

# TODO: 2x of a topping. "Tvöfalt", "mikið", "extra"
# TODO: Ban more than two instances of a topping.
# TODO: Fix the toppings being a set. Doesn't handle "Ég vil skinku, ólífur og auka skinku."

/þgf = þgf
/ef = ef

Query →
    QPizzaHotWord '?'?
    | QPizza '?'?

QPizza →
    QPizzaQuery

QPizzaQuery →
    QPizzaDialogue

QPizzaHotWord →
    QPizzaWord/nf
    | QPizzaRequestBare

QPizzaRequestBare ->
    QPizzaEgVil QPizzaKaupaFaraFaPanta QPizzaWord/þf

QPizzaDialogue →
    QPizzaNumberAnswer
    | QPizzaToppingsAnswer
    | QPizzaSizeAnswer

QPizzaNumberAnswer →
    QPizzaEgVil QPizzaKaupaFaraFaPanta QPizzaNum/þf QPizzaWord/þf
    | QPizzaNum/þf QPizzaWord/þf?

QPizzaToppingsAnswer ->
    QPizzaEgVil? QPizzaToppingsList "á"? QPizzaWord/þf?

QPizzaSizeAnswer ->
    QPizzaEgVil? QPizzaSize/þf QPizzaWord/þf?
    | QPizzaSize/nf
    | QPizzaEgVil? QPizzaMediumWord QPizzaAfPitsuPhrase # Common to say "miðstærð", or "Ég vil miðstærð af pítsu."

QPizzaToppingsList ->
    QPizzaToppingsWordWrapper/þf* 'og:st'? QPizzaToppingsWord/þf

QPizzaSize/fall ->
    QPizzaSizeLarge/fall
    | QPizzaSizeMedium/fall
    | QPizzaSizeSmall/fall

QPizzaToppingsWordWrapper/fall ->
    QPizzaToppingsWord/fall

# Toppings that are transcribed in different ways are in separate nonterminals.
QPizzaToppingsWord/fall ->
    QPizzaMushroomWord/fall
    | QPizzaPepperoniWord/fall
    | 'ananas:kk'/fall
    | 'skinka:kvk'/fall
    | QPizzaOliveWord/fall

QPizzaAfPitsuPhrase ->
    "af" QPizzaWord/þgf

# A large pizza at Domino's is typically thought to be 16", some believe it to be 15".
# The actual size is 14.5".
QPizzaSizeLarge/fall ->
    'stór:lo'/fall
    | QPizzaSixteenWord 'tomma:kvk'/fall?
    | QPizzaFifteenWord 'tomma:kvk'/fall?
    | QPizzaFourteenPointFiveWord 'tomma:kvk'/fall?

QPizzaSizeMedium/fall ->
    'millistór:lo'/fall
    | 'meðalstór:lo'/fall
    | QPizzaTwelveWord 'tomma:kvk'/fall?

QPizzaMediumWord ->
    "miðstærð"

QPizzaSizeSmall/fall ->
    'lítil:lo'/fall
    | QPizzaNineWord 'tomma:kvk'/fall?

QPizzaEgVil →
    "ég"? "vil"
    | "ég" "vill"
    | "mig" "langar" "að"
    | "mig" "langar" "í"

QPizzaKaupaFaraFaPanta →
    "kaupa" "mér"?
    | "fá" "mér"?
    | "panta" "mér"?

QPizzaWord/fall →
    'pizza:kvk'/fall
    | 'pitsa:kvk'/fall
    | 'pítsa:kvk'/fall
    | 'flatbaka:kvk'/fall

QPizzaSixteenWord ->
    "16"
    | "sextán"

QPizzaFifteenWord ->
    "15"
    | "fimmtán"

QPizzaFourteenPointFiveWord ->
    QPizzaFourteenWord "komma" QPizzaFiveWord

QPizzaFourteenWord ->
    "14"
    | "fjórtán"

QPizzaFiveWord ->
    "5"
    | "fimm"

QPizzaTwelveWord ->
    "12"
    | "tólf"

QPizzaNineWord ->
    "9"
    | "níu"

QPizzaNum/fall →
    # to is a declinable number word ('tveir/tvo/tveim/tveggja')
    # töl is an undeclinable number word ('sautján')
    # tala is a number ('17')
    to | töl | tala

QPizzaPepperoniWord/fall ->
    'pepperóní:hk'/fall
    | "pepperoni"
    | "pepperóni"
    | "pepperoní"

QPizzaOliveWord/fall ->
    'ólífa:kvk'/fall
    | 'ólíva:kvk'/fall

QPizzaMushroomWord/fall ->
    'sveppur:kk'/fall
    | "Sveppi"
<<<<<<< HEAD

=======
>>>>>>> 446420a6
"""


def banned_nonterminals(query: str) -> Set[str]:
    """
    Returns a set of nonterminals that are not
    allowed due to the state of the dialogue
    """
    # TODO: Implement this
    return set()


def _generate_order_answer(
    resource: WrapperResource, dsm: DialogueStateManager, result: Result
) -> Optional[AnswerTuple]:
    return gen_answer(resource.prompts["initial"])


def _generate_pizza_answer(
    resource: WrapperResource, dsm: DialogueStateManager, result: Result
) -> Optional[AnswerTuple]:
    (_, _, index) = resource.name.partition("_")
    type_resource: OrResource = cast(
        OrResource, dsm.get_resource("Type_{}".format(index))
    )
    size_resource: Resource = dsm.get_resource("Size_{}".format(index))
    crust_resource: Resource = dsm.get_resource("Crust_{}".format(index))
    if resource.is_unfulfilled:
        return gen_answer(resource.prompts["initial"])
    if resource.is_partially_fulfilled:
        if type_resource.is_confirmed and size_resource.is_unfulfilled:
            return gen_answer(resource.prompts["size"])
        if (
            type_resource.is_confirmed
            and size_resource.is_confirmed
            and crust_resource.is_unfulfilled
        ):
            return gen_answer(resource.prompts["crust"])


def QPizzaDialogue(node: Node, params: QueryStateDict, result: Result) -> None:
    if "qtype" not in result:
        result.qtype = _PIZZA_QTYPE


def QPizzaHotWord(node: Node, params: QueryStateDict, result: Result) -> None:
    result.qtype = _START_DIALOGUE_QTYPE
    print("ACTIVATING PIZZA MODULE")
    Query.get_dsm(result).hotword_activated()


def QPizzaNumberAnswer(node: Node, params: QueryStateDict, result: Result) -> None:
    dsm: DialogueStateManager = Query.get_dsm(result)
    # resource = dsm.get_resource("PizzaCount")
    number: int = result.get("number", 1)
    for _ in range(number):
        print("CCCCCCAAAAALLLLLLLLLLLLLL")
        dsm.add_dynamic_resource("Pizza", "PizzaOrder")
    print("Pizza Count: ", number)


def QPizzaToppingsList(node: Node, params: QueryStateDict, result: Result) -> None:
    print("Toppings in QPizzaToppingsList: ", result.get("toppings", {}))
    dsm: DialogueStateManager = Query.get_dsm(result)
    toppings: Dict[str, int] = result.get("toppings", {})
    resource = dsm.current_resource
    (_, _, index) = resource.name.partition("_")
    toppings_resource = dsm.get_resource("Toppings_{}".format(index))
    for topping in toppings:
        ...  # toppings_resource.data[topping] = toppings[topping]


def QPizzaToppingsWord(node: Node, params: QueryStateDict, result: Result) -> None:
    topping: str = result.dict.pop("real_name", result._nominative)
    if "toppings" not in result:
        result["toppings"] = {}
    result["toppings"][topping] = 1  # TODO: Add support for extra toppings


def QPizzaNum(node: Node, params: QueryStateDict, result: Result) -> None:
    number: int = int(parse_num(node, result._nominative))
    if "numbers" not in result:
        result["numbers"] = []
    result.numbers.append(number)
    result.number = number


def QPizzaPepperoniWord(node: Node, params: QueryStateDict, result: Result) -> None:
    result.real_name = "pepperóní"


def QPizzaOliveWord(node: Node, params: QueryStateDict, result: Result) -> None:
    result.real_name = "ólífur"


def QPizzaMushroomWord(node: Node, params: QueryStateDict, result: Result) -> None:
    result.real_name = "sveppir"


_ANSWERING_FUNCTIONS: AnsweringFunctionMap = {
    "PizzaOrder": _generate_order_answer,
    "Pizza": _generate_pizza_answer,
}


def sentence(state: QueryStateDict, result: Result) -> None:
    """Called when sentence processing is complete"""
    q: Query = state["query"]
    dsm: DialogueStateManager = q.dsm
    if dsm.not_in_dialogue():
        q.set_error("E_QUERY_NOT_UNDERSTOOD")
        return

    try:
        print("A")
        ans: Optional[AnswerTuple] = dsm.get_answer(_ANSWERING_FUNCTIONS, result)
        if "pizza_options" not in result:
            q.query_is_command()
        print("D", ans)
        print("Current resource: ", dsm.current_resource)
        if not ans:
            print("No answer generated")
            q.set_error("E_QUERY_NOT_UNDERSTOOD")
            return

        q.set_qtype(result.qtype)
        q.set_answer(*ans)
    except Exception as e:
        logging.warning("Exception while processing random query: {0}".format(e))
        q.set_error("E_EXCEPTION: {0}".format(e))
        raise<|MERGE_RESOLUTION|>--- conflicted
+++ resolved
@@ -216,10 +216,7 @@
 QPizzaMushroomWord/fall ->
     'sveppur:kk'/fall
     | "Sveppi"
-<<<<<<< HEAD
-
-=======
->>>>>>> 446420a6
+
 """
 
 

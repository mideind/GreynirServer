dialogue_name = "theater"

[[resources]]
name = "Show"
type = "ListResource"
max_items = 1
prompts.initial = "Hvaða sýningu má bjóða þér að fara á?"
prompts.options = "Sýningarnar sem eru í boði eru: {options}"
prompts.confirm = "Þú valdir sýninguna {show}, viltu halda áfram með pöntunina?"
prompts.no_show_matched = "Því miður er þessi sýning ekki í boði. Vinsamlegast reyndu aftur."
prompts.no_show_matched_data_exists = "Því miður er þessi sýning ekki í boði. Síðasta valda sýning var {show}, viltu halda áfram með hana?"

[[resources]]
name = "ShowDate"
type = "DateResource"

[[resources]]
name = "ShowTime"
type = "TimeResource"

[[resources]]
name = "ShowDateTime"
type = "ListResource"
requires = ["Show", "ShowDate", "ShowTime"]
prompts.initial = "Hvenær viltu fara á sýninguna {show}?\n{dates}"
prompts.options = "{options}"
prompts.confirm = "Þú valdir dagsetninguna {date}, viltu halda áfram og velja fjölda sæta?"
prompts.many_matching_times = "Margar dagsetningar pössuðu við gefna tímasetningu, vinsamlegast reyndu aftur."
prompts.multiple_times_for_date = "Fyrir dagsetninguna {date} eru nokkrar tímasetningar, hverja af þeim viltu bóka?\nValmöguleikarnir eru:\n{times}"
prompts.no_date_matched = "Engin sýning er í boði fyrir gefna dagsetningu, vinsamlegast reyndu aftur."
prompts.no_time_matched = "Engin sýning er í boði fyrir gefna tímasetningu, vinsamlegast reyndu aftur."
prompts.no_date_available = "{show} hefur engar dagsetningar í boði. Vinsamlegast veldu aðra sýningu."
prompts.no_date_chosen = "Vinsamlegast veldu dagsetningu til að fá mögulegar tímasetningar."

[[resources]]
name = "ShowSeatCount"
type = "NumberResource"
requires = ["ShowDateTime"]
prompts.initial = "Hversu mörg sæti viltu bóka?"
prompts.confirm = "Þú valdir {seats} sæti, viltu halda áfram og velja staðsetningu sætanna?"

[[resources]]
name = "ShowSeatRow"
type = "ListResource"
requires = ["ShowSeatCount"]
prompts.initial = "Að minnsta kosti {seats} sæti eru í boði í röðum {seat_rows}. Í hvaða röð viltu sitja?"
prompts.options = "Raðir {rows} eru með {seats} laus sæti."
prompts.confirm = "Þú valdir röð {row}, viltu halda áfram?"
prompts.no_row_matched = "Því miður er þessi röð ekki með {seats} laus sæti. Vinsamlegast reyndu aftur."
prompts.not_enough_seats = "Því miður er engin röð með {seats} sæti, vinsamlegast veldu færri sæti eða prófaðu aðra dagsetningu."

[[resources]]
name = "ShowSeatNumber"
type = "ListResource"
requires = ["ShowSeatRow"]
prompts.initial = "Sæti {seats} eru í boði í röð {row}, hvaða sæti má bjóða þér?"
prompts.options = "Sætin sem eru í boði í röð {row} eru {options}"
prompts.confirm = "Þú valdir sæti {seats}, viltu halda áfram?"
prompts.wrong_number_seats_selected = "Þú valdir {chosen_seats} sæti, en þú baðst um {seats}. Vinsamlegast reyndur aftur."
prompts.seats_unavailable = "Valin sæti eru ekki laus, vinsamlegast reyndu aftur."

[[resources]]
name = "Final"
type = "FinalResource"
<<<<<<< HEAD
requires = ["SeatLocation"]
prompts.final = "Þú valdir {seats} sæti á svæðinu {seat_location} á sýninguna {show} þann {date}."
=======
requires = ["ShowSeatNumber"]
prompts.final = "Þú bókaðir sæti {seats} í röð {row} fyrir sýninguna {show} þann {date_time}."
>>>>>>> 2d681de1
prompts.cancelled = "Móttekið, hætti við leikhús pöntunina."

# TODO: Add a resource for the payment method<|MERGE_RESOLUTION|>--- conflicted
+++ resolved
@@ -62,13 +62,8 @@
 [[resources]]
 name = "Final"
 type = "FinalResource"
-<<<<<<< HEAD
-requires = ["SeatLocation"]
-prompts.final = "Þú valdir {seats} sæti á svæðinu {seat_location} á sýninguna {show} þann {date}."
-=======
 requires = ["ShowSeatNumber"]
 prompts.final = "Þú bókaðir sæti {seats} í röð {row} fyrir sýninguna {show} þann {date_time}."
->>>>>>> 2d681de1
 prompts.cancelled = "Móttekið, hætti við leikhús pöntunina."
 
 # TODO: Add a resource for the payment method